"""

An advancing front grid generator for use with unstructured_grid

Largely a port of paver.py.

"""
<<<<<<< HEAD
=======
import math
>>>>>>> 1d46352d
import numpy as np
import time
from scipy import optimize as opt
import pdb
import logging
log=logging.getLogger(__name__)

from . import (unstructured_grid,
               exact_delaunay,
               shadow_cdt)

from .. import utils


try:
    import matplotlib.pyplot as plt
except ImportError:
    log.warning("Plotting not available - no matplotlib")
    plt=None

def circumcenter_py(p1,p2,p3):
    """ Compute circumcenter of a single triangle using pure python.
    For small input sizes, this is much faster than using the vectorized
    numpy version in utils.
    """
    ref = p1
    
    p1x = 0
    p1y = 0
    p2x = p2[0] - ref[0]
    p2y = p2[1] - ref[1]
    p3x = p3[0] - ref[0]
    p3y = p3[1] - ref[1]

    # taken from TRANSFORMER_gang.f90
    dd=2.0*((p1x-p2x)*(p1y-p3y) -(p1x-p3x)*(p1y-p2y))
    b_com=p1x*p1x+p1y*p1y
    b1=b_com-p2x*p2x-p2y*p2y
    b2=b_com-p3x*p3x-p3y*p3y 

    # avoid division by zero is the points are collinear
    dd=max(dd,1e-40)
    return [ (b1*(p1y-p3y)-b2*(p1y-p2y))/dd + ref[0] ,
             (b2*(p1x-p2x)-b1*(p1x-p3x))/dd + ref[1] ]


# from numba import jit, int32, float64
# @jit(nopython=True)
# @jit
# @jit(float64(float64[:],float64[:,:,:],float64),nopython=True)

def one_point_cost(pnt,edges,target_length=5.0):
    # pnt is intended to complete a triangle with each
    # pair of points in edges, and should be to the left
    # of each edge
    penalty = 0
    
    max_angle = 85.0*np.pi/180.

    # all_edges[triangle_i,{ab,bc,ca},{x,y}]
    all_edges = np.zeros( (edges.shape[0], 3 ,2), np.float64 )
    
    # get the edges:
    all_edges[:,0,:] = edges[:,0] - pnt  # ab
    all_edges[:,1,:] = edges[:,1] - edges[:,0] # bc
    all_edges[:,2,:] = pnt - edges[:,1] # ca

    i = np.arange(3)
    im1 = (i-1)%3
    
    #--# cost based on angle:
    abs_angles = np.arctan2( all_edges[:,:,1], all_edges[:,:,0] )
    all_angles = (np.pi - (abs_angles[:,i] - abs_angles[:,im1]) % (2*np.pi)) % (2*np.pi)
        
    if 1:
        # 60 is what it's been for a while, but I think in one situation
        # this put too much weight on small angles.
        # tried considering just large angles, but that quickly blew up.
        # even just changing this to 50 still blows up.
        #  how about a small tweak - s/60/58/ ??
        worst_angle = np.abs(all_angles - 60*np.pi/180.).max() 
        alpha = worst_angle /(max_angle - 60*np.pi/180.0)

        # 10**alpha: edges got very short...
        # 5**alpha - 1: closer, but overall still short edges.
        # alpha**5: angles look kind of bad
        angle_penalty = 10*alpha**5

        # Seems like it doesn't try hard enough to get rid of almost bad angles.
        # in one case, there is a small angle of 33.86 degrees, and another angle
        # of 84.26 degrees. so the cost function only cares about the small angle
        # because it is slightly more deviant from 60deg, but we may be in a cell
        # where the only freedom we have is to change the larger angles.

        # so add this in:
        if 1:
            # extra exponential penalty for nearly bad triangles:
            # These values mean that 3 degrees before the triangle is invalid
            # the exponential cuts in and will add a factor of e by the time the
            # triangles is invalid.

            scale_rad = 3.0*np.pi/180. # radians - e-folding scale of the cost
            # max_angle - 2.0*scale_rad works..
            thresh = max_angle - 1.0*scale_rad # angle at which the exponential 'cuts in'
            big_angle_penalty = np.exp( (all_angles.max() - thresh) / scale_rad)
    else:
        alphas = (all_angles - 60*np.pi/180.) / (max_angle - 60*np.pi/180.)
        alphas = 10*alphas**4
        angle_penalty = alphas.sum()
    
    penalty += angle_penalty + big_angle_penalty

    #--# Length penalties:
    if 1:
        ab_lens = (all_edges[:,0,:]**2).sum(axis=1)
        ca_lens = (all_edges[:,2,:]**2).sum(axis=1)
        min_ab=ab_lens.min() # min(ab_lens)
        min_ca=ca_lens.min() # min(ca_lens)
    else:
        # maybe better for numba?
        min_ab=np.inf
        min_ca=np.inf
        for idx in range(edges.shape[0]):
            l_ab=(all_edges[idx,0,:]**2).sum()
            l_ca=(all_edges[idx,2,:]**2).sum()
            if l_ab<min_ab:
                min_ab=l_ab
            if l_ca<min_ca:
                min_ca=l_ca

    # had been using ab_lens.min(), but numba didn't like that.
    # okay - the problem is that numba doesn't understand the sum
    # above, and thinks that ab_lens is a scalar.

    min_len = min( min_ab,min_ca )
    max_len = max( min_ab,min_ca )

    undershoot = target_length**2 / min_len
    overshoot  = max_len / target_length**2

    length_penalty = 0

    length_factor = 2
    length_penalty += length_factor*(max(undershoot,1) - 1)
    length_penalty += length_factor*(max(overshoot,1) - 1)

    # paver had two other approachs, effectively commented out
    penalty += length_penalty

    return penalty


class Curve(object):
    """
    Boundaries which can be open or closed, indexable
    by a floating point value (including modulo arithmetic).
    By default, indexes by distance along each segment.
    """
    class CurveException(Exception):
        pass
    
    def __init__(self,points,closed=True,ccw=None):
        """
        points: [N,2] 
        closed: if True, treat this as a closed ring
        ccw: if True, make sure the order is ccw,
        False - make sure cw
        None - leave as is.
        """
        if ccw is not None:
            area=utils.signed_area(points)
            if (area>0) != bool(ccw):
                points=points[::-1,:]
                
        self.points=np.asarray(points)
        self.closed=bool(closed)
        if self.closed:
            if np.all(self.points[0]==self.points[-1]):
                pass # already duplicated
            else:
                self.points = np.concatenate( (self.points,
                                               self.points[:1,:] ) )
        else:
            assert not np.all(self.points[0]==self.points[-1])
            
        self.distances=utils.dist_along(self.points)
    def __call__(self,f,metric='distance'):
        if metric=='distance':
            if self.closed:
                # wraps around
                # double mod in case f==-eps
                f=(f % self.distances[-1]) % self.distances[-1]
            # side='right' ensures that f=0 works
            # it's unfortunately possible to get f=-eps, which rounds in
            # a way such that (f % distances[-1]) == distances[-1]
            # the double mod above might solve that
            idxs=np.searchsorted(self.distances,f,side='right') - 1
            
            alphas = (f - self.distances[idxs]) / (self.distances[idxs+1]-self.distances[idxs])
            if not np.isscalar(alphas):
                alphas = alphas[:,None]
            return (1-alphas)*self.points[idxs] + alphas*self.points[idxs+1]
        else:
            assert False
    def total_distance(self):
        return self.distances[-1]

    def upsample(self,scale,return_sources=False):
        """
        return_sources: return a second array having the distance values for each
          return point, if this is true.
        """
        # def upsample_linearring(points,density,closed_ring=1,return_sources=False):
        new_segments = []
        sources = []

        for i,(A,B) in enumerate(zip( self.points[:-1,:],
                                      self.points[1:,:] ) ):
            l = utils.dist(B-A)
            local_scale = scale( 0.5*(A+B) )

            npoints = max(1,round( l/local_scale ))
            alphas = np.arange(npoints) / float(npoints)
            alphas=alphas[:,None]
            
            new_segment = (1.0-alphas)*A + alphas*B
            new_segments.append(new_segment)
            if return_sources:
                sources.append(self.distances[i] + alphas*l)

        new_points = np.concatenate( new_segments )

        if return_sources:
            sources = np.concatenate(sources)
            return new_points,sources
        else:
            return new_points

    def OLD_distance_away(self,anchor_f,signed_distance,rtol=0.05):
        """  Find a point on the curve signed_distance away from the
        point corresponding to anchor_f, within the given relative tolerance.
        returns new_f,new_x.

        If a point could not be found within the requested tolerance, raises
        a self.CurveException.

        Starting implementation is weak - it ignores any knowledge of the piecewise
        linear geometry.  Will need to be amended to take that into account, since 
        in its current state it will succumb to local minima/maxima.
        """
        anchor_x = self(anchor_f)
        offset=signed_distance
        direc=np.sign(signed_distance)
        target_d=np.abs(signed_distance)

        last_offset=0.0
        last_d=0.0

        # first loop to bracket the distance:
        for step in range(10): # ad-hoc limit to avoid bad juju.
            new_x=self(anchor_f + offset)
            d=utils.dist(anchor_x-new_x)
            rel_err=(d - target_d)/target_d
            if -rtol < rel_err < rtol:
                return anchor_f + offset,new_x
            if rel_err<0:
                if d<last_d:
                    # this could easily be a local minimum - as this becomes important,
                    # then it would be better to include some bounds checking, and only
                    # fail when we can prove that no solution exists.
                    raise self.CurveException("Distance got smaller - need to be smarter")
                last_offset=offset
                last_d=d
                offset*=1.5
                continue
            else:
                break # can binary search
        # binary search
        low_offset=last_offset
        high_offset=offset
        for step in range(10):
            mid_offset = 0.5*(low_offset + high_offset)
            mid_x = self(anchor_f + mid_offset)
            mid_d = utils.dist(anchor_x - mid_x)
            rel_err=(mid_d - target_d)/target_d
            if -rtol<rel_err<rtol:
                return anchor_f+mid_offset,mid_x
            elif mid_d < target_d:
                low_offset=mid_offset
            else:
                high_offset=mid_offset
        else:
            raise self.CurveException("Binary search failed")

    def distance_away(self,anchor_f,signed_distance,rtol=0.05):
        """  Find a point on the curve signed_distance away from the
        point corresponding to anchor_f, within the given relative tolerance.
        returns new_f,new_x.

        If a point could not be found within the requested tolerance, raises
        a self.CurveException.
        """
        sign=int(np.sign(signed_distance))
        abs_dist=np.abs(signed_distance)

        anchor_pnt=self(anchor_f)
        anchor_idx_a=np.searchsorted(self.distances,anchor_f,side='right') - 1
        anchor_idx_b=(anchor_idx_a+1)%(len(self.points)-1)

        if sign<0:
            anchor_idx_a,anchor_idx_b=anchor_idx_b,anchor_idx_a

        # How many segment of the curve are we willing to examine? all of them,
        # but no more.
        Npnts=len(self.points)-1 # duplicate for closed ring
        max_segs=Npnts
        for segi in range(max_segs):
            idxa=anchor_idx_a+sign*segi
            idxb=idxa+sign # +-1
            idxa=idxa%Npnts
            idxb=idxb%Npnts
            if segi==0:
                # only care about the portion of the first segment
                # "ahead" of anchor (TODO: handle sign<0)
                pnta=anchor_pnt
            else:
                pnta=self.points[idxa]
            pntb=self.points[idxb]
            dista=utils.dist(pnta - anchor_pnt)
            distb=utils.dist(pntb - anchor_pnt)
            # as written, this may bail out of the iteration with an
            # inferior solution (i.e. stop when the error is 5%, rather
            # than go to the next segment where we could get an exact
            # answer).  It's not too bad though.
            if (dista<(1-rtol)*abs_dist) and (distb<(1-rtol)*abs_dist):
                # No way this segment is good.
                continue
            else:
                break
        else:
            # i.e. checked everybody, could never get far enough
            # away
            raise self.CurveException("Could not get far enough away")
        assert dista<distb
        assert dista<(1+rtol)*abs_dist
        assert distb>(1-rtol)*abs_dist

        if segi==0:
            close_f=anchor_f
        else:
            close_f=self.distances[idxa]
        far_f=self.distances[idxb]
        if sign*far_f<sign*close_f:
            far_f+=sign*self.distances[-1]

        # explicitly check the far end point
        if abs(distb-abs_dist) / abs_dist < rtol:
            # good enough
            result=far_f,self(far_f)
        else:
            for maxit in range(10):
                mid_f=0.5*(close_f+far_f)
                pnt_mid=self(mid_f)
                dist_mid=utils.dist(pnt_mid - anchor_pnt)
                rel_err = (dist_mid-abs_dist)/abs_dist
                if rel_err < -rtol:
                    close_f=mid_f
                elif rel_err > rtol:
                    far_f=mid_f
                else:
                    result=mid_f,pnt_mid
                    break
            else:
                assert False
        return result

        
    def is_forward(self,fa,fb,fc):
        """ return true if fa,fb and fc are distinct and
        ordered CCW around the curve
        """
        if fa==fb or fb==fc or fc==fa:
            return False
        d=self.total_distance()
        return ((fb-fa) % d) < ((fc-fa)%d)
    def is_reverse(self,fa,fb,fc):
        return self.is_forward(fc,fb,fa)

    def signed_area(self):
        assert self.closed
        return utils.signed_area(self.points)
    def reverse(self):
        return Curve(points=self.points[::-1,:],
                     closed=self.closed)
    def plot(self,ax=None,**kw):
        ax=ax or plt.gca()
        return ax.plot(self.points[:,0],self.points[:,1],**kw)[0]
        

def internal_angle(A,B,C):
    BA=A-B
    BC=C-B
    theta_BA = np.arctan2( BA[1], BA[0] )
    theta_BC = np.arctan2( BC[1], BC[0] )
    return (theta_BA - theta_BC) % (2*np.pi)

class StrategyFailed(Exception):
    pass

class Strategy(object):
    def metric(self,site,scale_factor):
        assert False
    def execute(self,site):
        """
        Apply this strategy to the given Site.
        Returns a dict with nodes,cells which were modified 
        """
        assert False

class WallStrategy(Strategy):
    """ 
    Add two edges and a new triangle to the forward side of the
    site.
    """
    def __str__(self):
        return "<Wall>"
    def metric(self,site):
        # rough translation from paver
        theta=site.internal_angle * 180/np.pi
        scale_factor = site.edge_length / site.local_length

        # Wall can be applied in a wide variety of situations
        # angles greater than 90, Wall may be the only option
        # angles less than 60, and we can't do a wall.
        
        # np.clip( (120 - theta) / 30, 0,np.inf)
        
        # at 90, we can try, but a bisect would be better.
        # at 180, this is the only option.
        return (180-theta) / 180

    def execute(self,site):
        na,nb,nc= site.abc
        grid=site.grid
        b,c = grid.nodes['x'][ [nb,nc] ]
        bc=c-b
        new_x = b + utils.rot(np.pi/3,bc)
        nd=grid.add_node(x=new_x,fixed=site.af.FREE)

        # new_c=grid.add_cell_and_edges( [nb,nc,nd] )
        j0=grid.nodes_to_edge(nb,nc)
        unmesh2=[grid.UNMESHED,grid.UNMESHED]
        # the correct unmeshed will get overwritten in
        # add cell.
        j1=grid.add_edge(nodes=[nc,nd],cells=unmesh2)
        j2=grid.add_edge(nodes=[nb,nd],cells=unmesh2)
        new_c=grid.add_cell(nodes=[nb,nc,nd],
                            edges=[j0,j1,j2])

        return {'nodes': [nd],
                'cells': [new_c] }

class BisectStrategy(Strategy):
    """ 
    Add three edges and two new triangles.  
    """
    def __str__(self):
        return "<Bisect>"
    def metric(self,site):
        # rough translation from paver
        theta=site.internal_angle * 180/np.pi
        scale_factor = site.edge_length / site.local_length

        # Ideal is 120 degrees for a bisect
        # Can't bisect when it's nearing 180.
        if theta> 2*89:
            return np.inf # not allowed
        else:
            ideal=120 + (1-scale_factor)*30
            return np.abs( (theta-ideal)/ 50 ).clip(0,1)

    def execute(self,site):
        na,nb,nc= site.abc
        grid=site.grid
        b,c = grid.nodes['x'][ [nb,nc] ]
        bc=c-b
        new_x = b + utils.rot(np.pi/3,bc)
        nd=grid.add_node(x=new_x,fixed=site.af.FREE)

        # new_c=grid.add_cell_and_edges( [nb,nc,nd] )
        j_ab=grid.nodes_to_edge(na,nb)
        j_bc=grid.nodes_to_edge(nb,nc)
        
        unmesh2=[grid.UNMESHED,grid.UNMESHED]
        # the correct unmeshed will get overwritten in
        # add cell.
        j_cd=grid.add_edge(nodes=[nc,nd],cells=unmesh2)
        j_bd=grid.add_edge(nodes=[nb,nd],cells=unmesh2)
        j_ad=grid.add_edge(nodes=[na,nd],cells=unmesh2)
        new_c1=grid.add_cell(nodes=[nb,nc,nd],
                             edges=[j_bc,j_cd,j_bd])
        new_c2=grid.add_cell(nodes=[na,nb,nd],
                             edges=[j_ab,j_bd,j_ad])

        return {'nodes': [nd],
                'cells': [new_c1,new_c2],
                'edges': [j_cd,j_bd,j_ad] }
    

class ResampleStrategy(Strategy):
    """ TESTING: resample one step beyond.
    """
    def __str__(self):
        return "<Resample>"
    def nodes_beyond(self,site):
        he=site.grid.nodes_to_halfedge(site.abc[0],site.abc[1])
        pre_a=he.rev().node_rev()
        post_c=he.fwd().fwd().node_fwd()
        return pre_a,post_c

    def distances(self,site):
        "return pair of distances from the site to next node"
        
        pre_a,post_c = self.nodes_beyond(site)

        p_pa,p_a,p_c,p_pc=site.grid.nodes['x'][ [pre_a,
                                                 site.abc[0],
                                                 site.abc[2],
                                                 post_c] ]
        dists=[utils.dist( p_pa - p_a ),
               utils.dist( p_c - p_pc )]
        return dists
        
    def metric(self,site):
        dists=self.distances(site)
        # return a good low score when those distances are short relative
        # scale
        scale=site.local_length

        return min( dists[0]/scale,dists[1]/scale )

    def execute(self,site):
        grid=site.grid
        scale=site.local_length

        metric0=self.metric(site)
        
        def maybe_resample(n,anchor,direction):
            if n in site.abc:
                # went too far around!  Bad!
                return n
            if grid.nodes['fixed'][n] in [site.af.HINT,site.af.SLIDE]:
                try:
                    n=site.af.resample(n=n,anchor=anchor,scale=scale,
                                           direction=direction)
                except Curve.CurveException as exc:
                    pass
            return n
                
        # execute one side at a time, since it's possible for a
        # resample on one side to reach into the other side.
        he=site.grid.nodes_to_halfedge(site.abc[0],site.abc[1])

        pre_a=he.rev().node_rev()
        new_pre_a=maybe_resample(pre_a,site.abc[0],-1)
        post_c=he.fwd().fwd().node_fwd()
        new_post_c=maybe_resample(post_c,site.abc[2],1)

        metric=self.metric(site)
        
        if metric>metric0:
            # while other nodes may have been modified, these are
            # the ones still remaining, and even these are probably of
            # no use for optimization.  may change this to report no
            # optimizable items
            return {'nodes':[new_pre_a,new_post_c]}
        else:
            log.warning("Resample made no improvement (%f => %f)"%(metric0,metric))
            raise StrategyFailed("Resample made no improvement")
            
class CutoffStrategy(Strategy):
    def __str__(self):
        return "<Cutoff>"
    def metric(self,site):
        theta=site.internal_angle
        scale_factor = site.edge_length / site.local_length

        # Cutoff wants a small-ish internal angle
        # If the sites edges are long, scale_factor > 1
        # and we'd like to be making smaller edges, so ideal angle gets smaller
        # 
        if theta> 89*np.pi/180:
            return np.inf # not allowed
        else:
            ideal=60 + (1-scale_factor)*30
            return np.abs(theta - ideal*np.pi/180.)
    def execute(self,site):
        grid=site.grid
        na,nb,nc=site.abc
        j0=grid.nodes_to_edge(na,nb)
        j1=grid.nodes_to_edge(nb,nc)
        j2=grid.nodes_to_edge(nc,na)
        if j2 is None:
            # typical, but if we're finishing off the last triangle, this edge
            # exists.
            j2=grid.add_edge(nodes=[nc,na],cells=[grid.UNMESHED,grid.UNMESHED])
        
        c=site.grid.add_cell(nodes=site.abc,
                             edges=[j0,j1,j2])
        
        return {'cells':[c] }

class JoinStrategy(Strategy):
    """ 
    Given an inside angle, merge the two edges
    """
    def __str__(self):
        return "<Join>"
    
    def metric(self,site):
        theta=site.internal_angle
        scale_factor = site.edge_length / site.local_length

        # Cutoff wants a small-ish internal angle
        # If the sites edges are long, scale_factor > 1
        # and we'd like to be making smaller edges, so ideal angle gets smaller
        # 
        if theta> 89*np.pi/180:
            return np.inf # not allowed
        else:
            # as theta goes to 0, a Join has no effect on scale.
            # 
            # at larger theta, a join effectively coarsens
            # so if edges are too small, we want to coarsen, scale_factor
            # will be < 1
            # adding the factor of 2: it was choosing join too often.
            return 2*scale_factor * theta
    def execute(self,site):
        grid=site.grid
        na,nb,nc=site.abc
        # special case, when na and nc share a second common neighbor,
        # forming a quad, that neighbor will be kept in nd
        nd=None
        
        # choose the node to move -
        mover=None

        j_ac=grid.nodes_to_edge(na,nc)

        if j_ac is not None:
            # special case: nodes are already joined, but there is no
            # cell.
            # this *could* be extended to allow the deletion of thin cells,
            # but I don't want to get into that yet (since it's modification,
            # not creation)
            if (grid.edges['cells'][j_ac,0] >=0) or (grid.edges['cells'][j_ac,1]>=0):
                raise StrategyFailed("Edge already has real cells")
            grid.delete_edge(j_ac)
            j_ac=None
            
        # a previous version only checked fixed against HINT and SLIDE
        # when the edge j_ac existed.  Why not allow this comparison
        # even when j_ac doesn't exist?
        # need to be more careful than that, though.  The only time it's okay
        # for a SLIDE or HINT to be the mover is if anchor is on the same ring,
        # and the path between them is clear, which means b cannot be on that
        # ring.
        
        if grid.nodes['fixed'][na]==site.af.FREE:
            mover=na
            anchor=nc
        elif grid.nodes['fixed'][nc]==site.af.FREE:
            mover=nc
            anchor=na
        elif grid.nodes['oring'][na]>0 and grid.nodes['oring'][nc]>0:
            # *might* be legal but requires more checks:
            ring=grid.nodes['oring'][na]
            if ring!=grid.nodes['oring'][nc]:
                raise StrategyFailed("Cannot join across rings")
            if grid.nodes['oring'][nb]==ring:
                # this is a problem if nb falls in between them.
                fa,fb,fc=grid.nodes['ring_f'][ [na,nb,nc] ]
                curve=site.af.curves[ring-1]
                # simple orientation test, such as
                # (curve.is_forward(fa,fb,fc) or
                #  curve.is_forward(fc,fb,fa))
                # is not sufficient, since fb is between them for one
                # direction or the other.
                # so choose the shorter distance around between a and
                # c, and check that b isn't in the middle of that.
                # not sure that this will be correct in bizarrely small
                # corner cases
                tdist=curve.total_distance()
                if (fa-fc) % tdist < tdist/2:
                    if curve.is_forward(fc,fb,fa):
                        raise StrategyFailed("Cannot join across middle node")
                else:
                    if curve.is_forward(fa,fb,fc):
                        raise StrategyFailed("Cannot join across middle node")
            # probably okay, not sure if there are more checks to attempt
            if grid.nodes['fixed'][na]==site.af.HINT:
                mover,anchor=na,nc
            else:
                mover,anchor=nc,na
        else:
            raise StrategyFailed("Neither node can be moved")

        he_ab=grid.nodes_to_halfedge(na,nb)
        he_da=he_ab.rev()
        pre_a=he_da.node_rev()
        he_bc=he_ab.fwd()
        he_cd=he_bc.fwd()
        post_c=he_cd.node_fwd()
        
        if pre_a==post_c:
            log.info("Found a quad - proceeding carefully with nd")
            nd=pre_a

        # figure out external cell markers before the half-edges are invalidated.
        # note the cell index on the outside of mover, and record half-edges
        # for the anchor side
        if mover==na:
            cell_opp_mover=he_ab.cell_opp()
            cell_opp_dmover=he_da.cell_opp()
            he_anchor=he_bc
            he_danchor=he_cd
        else:
            cell_opp_mover=he_bc.cell_opp()
            cell_opp_dmover=he_cd.cell_opp()
            he_anchor=he_ab
            he_danchor=he_da
        
        edits={'cells':[],'edges':[] }

        cells_to_replace=[]
        def archive_cell(c):
            cells_to_replace.append( (c,grid.cells[c].copy()) )
            grid.delete_cell(c)

        edges_to_replace=[]
        def archive_edge(j):
            for c in grid.edges['cells'][j]:
                if c>=0:
                    archive_cell(c)

            edges_to_replace.append( (j,grid.edges[j].copy()) )
            grid.delete_edge(j)

        for j in list(grid.node_to_edges(mover)):
            archive_edge(j)
        grid.delete_node(mover)

        for j,data in edges_to_replace:
            nodes=data['nodes']

            for i in [0,1]:
                if nodes[i]==mover:
                    if (nodes[1-i]==nb) or (nodes[1-i]==nd):
                        nodes=None # signal that we don't add it
                    else:
                        nodes[i]=anchor
                    break
            if nodes is not None:
                # need to remember boundary, but any real
                # cells get added in the next step, so can
                # be -2 here.
                cells=data['cells']
                if cells[0]>=0:
                    cells[0]=-2
                if cells[1]>=0:
                    cells[1]=-2

                # This can raise Collinear exceptions
                # also, it's possible that one of these edges will be a dupe,
                # in the case of a quad
                try:
                    jnew=grid.add_edge( nodes=nodes, cells=cells )
                except exact_delaunay.ConstraintCollinearNode:
                    raise StrategyFailed("Edge was collinear with existing nodes")
                edits['edges'].append(jnew)


        for c,data in cells_to_replace:
            nodes=data['nodes']
            for ni,n in enumerate(nodes):
                if n==mover:
                    nodes[ni]=anchor
            cnew=grid.add_cell(nodes=nodes)
            edits['cells'].append(cnew)

        if cell_opp_mover<0: # need to update boundary markers
            j_cells=grid.edges['cells'][he_anchor.j,:].copy()
            j_cells[he_anchor.orient]=cell_opp_mover
            grid.modify_edge(he_anchor.j,cells=j_cells)
            
        if nd is not None and cell_opp_dmover<0:
            j_cells=grid.edges['cells'][he_danchor.j,:].copy()
            j_cells[he_danchor.orient]=cell_opp_dmover
            grid.modify_edge(he_danchor.j,cells=j_cells)
            
        # This check could also go in unstructured_grid, maybe optionally?
        areas=grid.cells_area()
        if np.any( areas[edits['cells']]<=0.0 ):
            raise StrategyFailed("Join created non-positive area cells")

        return edits

class NonLocalStrategy(Strategy):
    """ 
    Add an edge to a nearby, but not locally connected, element.
    Currently, this is not very strong in identifying whether a
    nearby node.
    """
    def __str__(self):
        return "<Nonlocal>"

    def nonlocal_pair(self,site):
        """
        Nonlocal nodes for a site 
        """
        af=site.af
        best_pair=None,None
        best_dist=np.inf

        # skip over neighbors of any of the sites nodes

        # take any neighbors in the DT.
        each_dt_nbrs=[af.cdt.delaunay_neighbors(n) for n in site.abc]
        if 1:
            # filter out neighbors which are not within the 'sector'
            # defined by the site.
            apnt,bpnt,cpnt=af.grid.nodes['x'][site.abc]

            ba_angle=np.arctan2(apnt[1] - bpnt[1],
                                apnt[0] - bpnt[0])
            bc_angle=np.arctan2(cpnt[1] - bpnt[1],
                                cpnt[0] - bpnt[0])

            old_each_dt_nbrs=each_dt_nbrs
            each_dt_nbrs=[]
            for nbrs in old_each_dt_nbrs:
                nbrs_pnts=af.grid.nodes['x'][nbrs]
                diffs=nbrs_pnts - bpnt
                angles=np.arctan2(diffs[:,1], diffs[:,0])
                # want to make sure that the angles from b to a,nbr,c
                # are consecutive
                angle_sum = (angles-bc_angle)%(2*np.pi) + (ba_angle-angles)%(2*np.pi)
                valid=(angle_sum < 2*np.pi)
                each_dt_nbrs.append(nbrs[valid])
            
        each_nbrs=[af.grid.node_to_nodes(n) for n in site.abc]

        # flat list of grid neighbors.  note that since a-b-c are connected,
        # this will include a,b,c, too.
        if 0:
            all_nbrs=[n for l in each_nbrs for n in l]
        else:
            all_nbrs=list(site.abc) # the way it's written, only c will be
            # picked up by the loops below.
            
            # HERE - this needs to go back to something similar to the old
            # code, where the neighbors to avoid are defined by being connected
            # along local edges within the given straight-line distance.
            he0=af.grid.nodes_to_halfedge(site.abc[0],site.abc[1])

            for incr,node,ref_pnt in [ (lambda x: x.rev(),
                                        lambda x: x.node_rev(),
                                        apnt), # walk along b->a
                                       (lambda x: x.fwd(),
                                        lambda x: x.node_fwd(),
                                        cpnt)]: # walk along b->c
                trav=incr(he0)

                while trav!=he0: # in case of small loops
                    ntrav=node(trav)
                    # some decision here about whether to calculate straight line
                    # distance from a or b, and whether the threshold is
                    # local_length or some factor thereof
                    straight_dist=utils.dist(af.grid.nodes['x'][ntrav] - ref_pnt)
                    if straight_dist > 1.0*site.local_length:
                        break
                    all_nbrs.append(ntrav)
                    trav=incr(trav)
            
        for n,dt_nbrs in zip(site.abc,each_dt_nbrs):
            # DBG: maybe only DT neighbors of 'b' can be considered?
            # when considering 'a' and 'c', too many possibilities
            # of extraneous connections, which in the past were ruled
            # out based on looking only at 'b', and by more explicitly
            # enumerating local connections
            if n!=site.abc[1]:
                continue # TESTING
            
            # most of those we are already connected to, weed them out.
            good_nbrs=[nbr
                       for nbr in dt_nbrs
                       if nbr not in all_nbrs]
            if not good_nbrs:
                continue
            
            dists=[utils.dist(af.grid.nodes['x'][n] - af.grid.nodes['x'][nbr])
                   for nbr in good_nbrs]
            idx=np.argmin(dists)
            if dists[idx]<best_dist:
                best_dist=dists[idx]
                best_pair=(n,good_nbrs[idx])
        # is the best nonlocal node connection good enough?
        # not worrying about angles, just proximity
        return best_pair[0],best_pair[1],best_dist

    def metric(self,site):
        # something high if it's bad.
        # 0.0 if it looks good
        site_node,nonlocal_node,dist = self.nonlocal_pair(site)

        scale=site.local_length
        if site_node is not None:
            # score it such that if the nonlocal connection is
            # less than or equal to the target scale away, then
            # it gets the highest score, and linearly increasing
            # based on being longer than that.
            # This may reach too far in some cases, and will need to be
            # scaled or have a nonlinear term.
            return max(0.0, (dist - scale)/scale)
        else:
            return np.inf
    
    def execute(self,site):
        # as much as it would be nice to blindly execute these
        # things, the current state of the cost functions means
        # that a really bad nonlocal may not show up in the cost
        # function, and that means that best_child() will get tricked
        # So until there is a better cost function, this needs to
        # be more careful about which edges it will attempt
        if self.metric(site) > 0.75:
            raise StrategyFailed("NonLocal: too far away")
        
        site_node,nonlocal_node,dist = self.nonlocal_pair(site)
        
        if site_node is None:
            raise StrategyFailed()
        
        grid=site.grid
        
        j=grid.add_edge(nodes=[site_node,nonlocal_node],
                        cells=[grid.UNMESHED,grid.UNMESHED])

        return {'nodes': [],
                'cells': [],
                'edges': [j] }


Wall=WallStrategy()
Cutoff=CutoffStrategy()
Join=JoinStrategy()
Bisect=BisectStrategy()
NonLocal=NonLocalStrategy()
Resample=ResampleStrategy()

class Site(object):
    """
    represents a potential location for advancing the front.
    """
    def __init__(self):
        pass
    def metric(self):
        """ Smaller number means more likely to be chosen.
        """
        assert False
    def actions(self):
        return []

class FrontSite(object):
    resample_status=None
    def metric(self):
        assert False
    def plot(self,ax=None):
        assert False
    def actions(self):
        assert False

class TriangleSite(FrontSite):
    """ 
    When adding triangles, the heuristic is to choose
    tight locations.
    """
    def __init__(self,af,nodes):
        self.af=af
        self.grid=af.grid
        assert len(nodes)==3
        self.abc = nodes
    def metric(self):
        return self.internal_angle
    def points(self):
        return self.grid.nodes['x'][ self.abc ]
    
    @property
    def internal_angle(self):
        A,B,C = self.points() 
        return internal_angle(A,B,C)
    @property
    def edge_length(self):
        return utils.dist( np.diff(self.points(),axis=0) ).mean()
    
    @property
    def local_length(self):
        scale = self.af.scale
        return scale( self.points().mean(axis=0) )

    def plot(self,ax=None):
        ax=ax or plt.gca()
        points=self.grid.nodes['x'][self.abc]
        return ax.plot( points[:,0],points[:,1],'r-o' )[0]
    def actions(self):
        theta=self.internal_angle
        return [Wall,Cutoff,Join,Bisect,NonLocal,Resample]

    def resample_neighbors(self):
        """ may update site! used to be part of AdvancingFront, but
        probably better here, as part of the site.
        """
        a,b,c = self.abc
        local_length = self.af.scale( self.points().mean(axis=0) )
        
        grid=self.af.grid
        self.resample_status=True

        if self.grid.nodes['fixed'][b] == self.af.HINT:
            self.grid.modify_node(b,fixed=self.af.SLIDE)

        for n,direction in [ (a,-1),
                             (c,1) ]:
            # used to check for SLIDE and degree
            # not sure whether we should let SLIDE through...
            if grid.nodes['fixed'][n] in [self.af.HINT,self.af.SLIDE]:
                try:
                    n_res=self.af.resample(n=n,anchor=b,scale=local_length,direction=direction)
                except Curve.CurveException as exc:
                    self.resample_status=False
                    continue

                if n!=n_res:
                    log.info("resample_neighbors changed a node")
                    if n==a:
                        self.abc[0]=n_res
                    else:
                        self.abc[2]=n_res
                    n=n_res # so that modify_node below operates on the right one.
                
                # is this the right time to change the fixed status?
                if grid.nodes['fixed'][n] == self.af.HINT:
                    grid.modify_node(n,fixed=self.af.SLIDE)
                
        return self.resample_status

# without a richer way of specifying the scales, have to start
# with marked edges
class QuadCutoffStrategy(Strategy):
    def metric(self,site):
        # how to get scale here?
        # FIX
        return 1.0 # ?
    def execute(self,site):
        """
        Apply this strategy to the given Site.
        Returns a dict with nodes,cells which were modified 
        """
        nodes=[site.abcd[0],site.abcd[3]]
        j=site.grid.nodes_to_edge(nodes)
        if j is None: # typ. case
            # Set cells to unmeshed, and one will be overwritten by add_cell.
            j=site.grid.add_edge(nodes=nodes,
                                 para=site.grid.edges['para'][site.js[1]],
                                 cells=[site.grid.UNMESHED,site.grid.UNMESHED])
        else:
            log.info("Cutoff found edge %d already exists"%j)
            
        cnew=site.grid.add_cell(nodes=site.abcd)
        
        return {'edges': [j],
                'cells': [cnew] }
QuadCutoff=QuadCutoffStrategy()

class QuadSite(FrontSite):
    def __init__(self,af,nodes):
        self.af=af
        self.grid=af.grid
        assert len(nodes)==4
        self.abcd = nodes

        self.js=[ self.grid.nodes_to_edge(nodes[:2]),
                  self.grid.nodes_to_edge(nodes[1:3]),
                  self.grid.nodes_to_edge(nodes[2:])]
        
    def metric(self):
        return 1.0 # ?
    def points(self):
        return self.grid.nodes['x'][ self.abcd ]
    
    # def internal_angle(self): ...
    # def edge_length(self): ...
    # def local_length(self): ...

    def plot(self,ax=None):
        ax=ax or plt.gca()
        points=self.grid.nodes['x'][self.abcd]
        return ax.plot( points[:,0],points[:,1],'r-o' )[0]
    
    def actions(self):
        return [QuadCutoff] # ,FloatLeft,FloatRight,FloatBoth,NonLocal?]

    def resample_neighbors(self):
        """ may update site! 
        if resampling failed, returns False. It's possible that some 
        nodes have been updated, but no guarantee that they are as far
        away as requested.

        this is where HINT nodes which part of the site are set to SLIDE nodes.
        """
        a,b,c,d = self.abcd
        # could extend to something more dynamic, like triangle does
        local_para=self.af.para_scale
        local_perp=self.af.perp_scale

        g=self.af.grid

        if g.edges['para'][self.js[1]] == self.af.PARA:
            scale=local_perp
        else:
            scale=local_para

        for n in [b,c]:
            if self.grid.nodes['fixed'][n] == self.af.HINT:
                self.grid.modify_node(n,fixed=self.af.SLIDE)
                
        self.resample_status=True
        for n,anchor,direction in [ (a,b,-1),
                                    (d,c,1) ]:
            # this used to check SLIDE and degree
            # not sure if we should let SLIDE through now...
            if self.grid.nodes['fixed'][n] in [self.af.HINT,self.af.SLIDE]:
                try:
                    n_res=self.af.resample(n=n,anchor=anchor,scale=scale,direction=direction)
                except Curve.CurveException as exc:
                    log.warning("Unable to resample neighbors")
                    self.resample_status=False
                    continue
                
                # is this the right time to change the fixed status?
                if self.grid.nodes['fixed'][n] == self.af.HINT:
                    self.grid.modify_node(n,fixed=self.af.SLIDE)
                
                if n!=n_res:
                    log.info("resample_neighbors changed a node")
                    if n==a:
                        self.abcd[0]=n_res
                    else:
                        self.abcd[3]=n_res
        return self.resample_status

        
class AdvancingFront(object):
    """
    Implementation of advancing front
    """
    grid=None
    cdt=None

    # 'fixed' flags:
    #  in order of increasing degrees of freedom in its location.
    # don't use 0 here, so that it's easier to detect uninitialized values
    RIGID=1 # should not be moved at all
    SLIDE=2 # able to slide along a ring.  
    FREE=3  # not constrained
    HINT=4  # slidable and can be removed.

    StrategyFailed=StrategyFailed
    
    def __init__(self,grid=None):
        """
        """
        self.log = logging.getLogger("AdvancingFront")

        if grid is None:
            grid=unstructured_grid.UnstructuredGrid()
        self.grid = self.instrument_grid(grid)

        self.curves=[]
        
    def add_curve(self,curve,interior=None):
        if not isinstance(curve,Curve):
            if interior is not None:
                ccw=not interior
            else:
                ccw=None
            curve=Curve(curve,ccw=ccw,closed=True)
        elif interior is not None:
            assert curve.closed
            a=curve.signed_area()
            if a>0 and interior:
                curve=curve.reverse()
            
        self.curves.append( curve )
        return len(self.curves)-1

    def instrument_grid(self,g):
        """
        Add fields to the given grid to support advancing front
        algorithm.  Modifies grid in place, and returns it.

        Also creates a Triangulation which follows modifications to 
        the grid, keeping a constrained Delaunay triangulation around.
        """
        # oring is stored 1-based, so that the default 0 value is
        # the nan value.
        g.add_node_field('oring',np.zeros(g.Nnodes(),'i4'),on_exists='pass')
        g.add_node_field('fixed',np.zeros(g.Nnodes(),'i4'),on_exists='pass')
        g.add_node_field('ring_f',-1*np.ones(g.Nnodes(),'f8'),on_exists='pass')

        # Subscribe to operations *before* they happen, so that the constrained
        # DT can signal that an invariant would be broken
        self.cdt=self.shadow_cdt_factory(g)
                          
        return g

    def shadow_cdt_factory(self,g):
        try:
            return shadow_cdt.ShadowCGALCDT(g)
        except AttributeError:
            return shadow_cdt.ShadowCDT(g)
        
    def initialize_boundaries(self):
        for curve_i,curve in enumerate(self.curves):
            curve_points,srcs=curve.upsample(self.scale,return_sources=True)

            # add the nodes in:
            # used to initialize as SLIDE
            nodes=[self.grid.add_node(x=curve_points[j],
                                      oring=curve_i+1,
                                      ring_f=srcs[j],
                                      fixed=self.HINT)
                   for j in range(len(curve_points))]

            if curve.closed:
                Ne=len(curve_points)
            else:
                Ne=len(curve_points) - 1

            pairs=zip( np.arange(Ne),
                       (np.arange(Ne)+1)%Ne)
            for na,nb in pairs:
                self.grid.add_edge( nodes=[nodes[na],nodes[nb]],
                                    cells=[self.grid.UNMESHED,
                                           self.grid.UNDEFINED] )

    def enumerate_sites(self):
        raise Exception("Implement in subclass")

    def choose_site(self):
        sites=self.enumerate_sites()
        if len(sites):
            scores=[ site.metric()
                     for site in sites ]
            best=np.argmin( scores ) 
            return sites[best]
        else:
            return None
        
    def free_span(self,he,max_span,direction):
        """
        returns the distance, and the nodes making up the 
        span, starting from anchor (the rev node of he),
        and going until either max_span distance is found, 
        it wraps around, or encounters a non-SLIDE-able node.

        the reason this works with halfedges is that we only
        move along nodes which are simply connected (degree 2)

        TODO: this reports along edge distances, but it's
        used (exclusively?) in walking along boundaries which
        might be resampled.  It would be better to look at
        the distance in discrete jumps.

        """
        span=0.0
        if direction==1:
            trav0=he.node_fwd()
            anchor=he.node_rev()
        else:
            trav0=he.node_rev()
            anchor=he.node_fwd()
        last=anchor
        trav=trav0

        nodes=[last] # anchor is included

        def pred(n):
            # used to check for SLIDE and degree
            # then only checked for HINT.  but in some
            # cases, trav0 was SLIDE, and we'd stop there.
            # ahh - but degree is still important.
            # adding that back in
            degree=self.grid.node_degree(n)
            
            return (n==trav0) or ( self.grid.nodes['fixed'][n]== self.HINT
                                   and degree==2 )

        while pred(trav) and (trav != anchor) and (span<max_span):
            span += utils.dist( self.grid.nodes['x'][last] -
                                self.grid.nodes['x'][trav] )
            nodes.append(trav)
            if direction==1:
                he=he.fwd()
                last,trav = trav,he.node_fwd()
            elif direction==-1:
                he=he.rev()
                last,trav = trav,he.node_rev()
            else:
                assert False
        # could use some loop retrofitting..
        span += utils.dist( self.grid.nodes['x'][last] -
                            self.grid.nodes['x'][trav] )
        nodes.append(trav)
        return span,nodes
    
    max_span_factor=4     
    def resample(self,n,anchor,scale,direction):
        """
        move/replace n, such that from anchor to n/new_n the edge
        length is close to scale.

        assumes that n is SLIDE or HINT.
        If n has more than 2 neighbors, does nothing and returns n as is.

        normally, a SLIDE node cannot be deleted.  in some cases resample will
        create a new node for n, and it will be a SLIDE node.  in that case, should
        n retain SLIDE, too? is it the responsibility of resample(), or the caller?
        can we at least guarantee that no other nodes need to be changing status?

        as it stands, if this code creates a new node, it is given fixed=SLIDE.
        it is up to the caller to reset the fixed of the original
        node to HINT, if that is what is desired.  

        Returns the resampled node index -- often same as n, but may be a different
        node.
        """
        #self.log.debug("resample %d to be %g away from %d in the %s direction"%(n,scale,anchor,
        #                                                                        direction) )
        
        n_deg=self.grid.node_degree(n)
        if n_deg!=2:
            # self.log.debug("Will not resample node %d because degree=%d, not 2"%(n,n_deg))
            return n
        
        if direction==1: # anchor to n is t
            he=self.grid.nodes_to_halfedge(anchor,n)
        elif direction==-1:
            he=self.grid.nodes_to_halfedge(n,anchor)
        else:
            assert False

        span_length,span_nodes = self.free_span(he,self.max_span_factor*scale,direction)
        # anchor-n distance should be in there, already.
        
        # self.log.debug("free span from the anchor is %g"%span_length)

        if span_length < self.max_span_factor*scale:
            n_segments = max(1,round(span_length / scale))
            target_span = span_length / n_segments
        else:
            target_span=scale
            n_segments = None

        def handle_one_segment():
            # this is a function because there are two times
            # (one proactive, one reactive) it might get used below.
            # in tight situations, need to make sure
            # that for a site a--b--c we're not trying
            # move c all the way on top of a.
            # it is not sufficient to just force two
            # segments, as that just pushes the issue into
            # the next iteration, but in an even worse state.
            if direction==-1:
                he_other=he.fwd()
                opposite_node=he_other.node_fwd()
            else:
                he_other=he.rev()
                opposite_node=he_other.node_rev()
            if opposite_node==span_nodes[-1]:
                # self.log.info("n_segment=1, but that would be an implicit join")

                # rather than force two segments, force it
                # to remove all but the last edge.
                del span_nodes[-1]

            # self.log.debug("Only space for 1 segment")
            for d in span_nodes[1:-1]:
                cp=self.grid.checkpoint()
                try:
                    self.grid.merge_edges(node=d)
                except self.cdt.IntersectingConstraints as exc:
                    self.log.info("handle_one_segment: cut short by exception")
                    self.grid.revert(cp)
                    # only got that far..
                    return d
            return span_nodes[-1]

        if n_segments==1:
            return handle_one_segment()

        # first, find a point on the original ring which satisfies the target_span
        anchor_oring=self.grid.nodes['oring'][anchor]-1
        oring=self.grid.nodes['oring'][n]-1
        if anchor_oring != oring:
            self.log.warning('resample: anchor and n on different rings.  Will not resample')
            # could try to get clever and resample n in the "correct" direction.
            return n
        curve = self.curves[oring]
        anchor_f = self.grid.nodes['ring_f'][anchor]
        try:
            new_f,new_x = curve.distance_away(anchor_f,direction*target_span)
        except Curve.CurveException as exc:
            raise

        # it's possible that even though the free_span distance yielded
        # n_segments>1, distance_away() went too far since it cuts out some
        # curvature in the along-curve distance.
        # this leads to a liability that new_f is beyond span_nodes[-1], and
        # we should follow the same treatment as above for n_segments==1
        end_span_f=self.grid.nodes['ring_f'][span_nodes[-1]]
        if ((direction==1) == (curve.is_forward(anchor_f,end_span_f,new_f))
            and end_span_f!=anchor_f):
            self.log.warning("n_segments=%s, but distance_away blew past it"%n_segments)
            return handle_one_segment()
            
        # check to see if there are other nodes in the way, and remove them.
        # in the past, this started with the node after n, deleting things up
        # to, and *including* a node at the location where we want n to be.
        # in simple cases, it would be better to delete n, and only move the
        # last node.  But there is a chance that n cannot be deleted, more likely
        # that n cannot be deleted than later nodes.  However... free_span
        # would not allow those edges, so we can assume anything goes here.
        eps=0.001*target_span

        nodes_to_delete=[]
        trav=he
        while True:
            # start with the half-edge from anchor to n
            # want to loop until trav.node_fwd() (for direction=1)
            # is at or beyond our target, and all nodes from n
            # until trav.node_rev() are in the list nodes_to_delete.
            
            if direction==1:
                n_trav=trav.node_fwd()
                f_trav=self.grid.nodes['ring_f'][n_trav] # HERE EPS??
                if curve.is_forward( anchor_f, new_f+eps, f_trav ):
                    break
            else:
                n_trav=trav.node_rev()
                f_trav=self.grid.nodes['ring_f'][n_trav]
                if curve.is_reverse( anchor_f, new_f-eps, f_trav ):
                    break

            # that half-edge wasn't far enough
            nodes_to_delete.append(n_trav)
                
            if direction==1:
                trav=trav.fwd()
            else:
                trav=trav.rev()
                
            # sanity check.
            if trav==he:
                self.log.error("Made it all the way around!")
                raise Exception("This is probably bad")

        # either n was already far enough, in which case we should split
        # this edge, or there are some nodes in nodes_to_delete.
        # the last of those nodes will be saved, and become the new n
        if len(nodes_to_delete):
            nnew=nodes_to_delete.pop()
            # slide, because it needs to move farther out
            method='slide'
        else:
            # because n is already too far
            method='split'
            nnew=n
            
        # Maybe better to fix the new node with any sliding necessary,
        # and then delete these, but that would require more checks to
        # see if it's safe to reposition the node?
        for d in nodes_to_delete:
            cp=self.grid.checkpoint()
            try:
                self.grid.merge_edges(node=d)
            except self.cdt.IntersectingConstraints as exc:
                self.log.info("resample: had to stop short due to intersection")
                self.grid.revert(cp)
                return d
                

        # on the other hand, it may be that the next node is too far away, and it
        # would be better to divide the edge than to shift a node from far away.
        # also possible that our neighbor was RIGID and can't be shifted

        cp=self.grid.checkpoint()
        
        try:
            if method=='slide':
                self.grid.modify_node(nnew,x=new_x,ring_f=new_f)
            else: # 'split'
                j=self.grid.nodes_to_edge([anchor,nnew])

                # get a newer nnew
                jnew,nnew = self.grid.split_edge(j,x=new_x,ring_f=new_f,oring=oring+1,
                                                 fixed=self.SLIDE)
        except self.cdt.IntersectingConstraints as exc:
            self.log.info("resample - slide() failed. will return node at original loc")
            self.grid.revert(cp)
            
        return nnew

    def resample_neighbors(self,site):
        return site.resample_neighbors()

    def cost_function(self,n):
        raise Exception("Implement in subclass")

    def eval_cost(self,n):
        fn=self.cost_function(n)
        return fn and fn(self.grid.nodes['x'][n])

    def optimize_nodes(self,nodes,max_levels=3,cost_thresh=2):
        max_cost=0

        for level in range(max_levels):
            for n in nodes:
                max_cost=max(max_cost,self.relax_node(n))
            if max_cost <= cost_thresh:
                break
            if level==0:
                # just try re-optimizing once
                pass
            else:
                pass
                # expand list of nodes one level

    def optimize_edits(self,edits,**kw):
        """
        Given a set of elements (which presumably have been modified
        and need tuning), jostle nodes around to improve the cost function
        """
        nodes = edits.get('nodes',[])
        for c in edits.get('cells',[]):
            for n in self.grid.cell_to_nodes(c):
                if n not in nodes:
                    nodes.append(n)
        return self.optimize_nodes(nodes,**kw)

    def relax_node(self,n):
        """ Move node n, subject to its constraints, to minimize
        the cost function.  Return the final value of the cost function
        """
        # self.log.debug("Relaxing node %d"%n)
        if self.grid.nodes['fixed'][n] == self.FREE:
            return self.relax_free_node(n)
        elif self.grid.nodes['fixed'][n] == self.SLIDE:
            return self.relax_slide_node(n)
        else:
            # Changed to silent pass because ResampleStrategy currently
            # tells the truth about nodes it moves, even though they
            # are HINT nodes.  
            # raise Exception("relax_node with fixed=%s"%self.grid.nodes['fixed'][n])
            return 0.0

    def relax_free_node(self,n):
        cost=self.cost_function(n)
        if cost is None:
            return None
        x0=self.grid.nodes['x'][n]
        local_length=self.scale( x0 )
        new_x = opt.fmin(cost,
                         x0,
                         xtol=local_length*1e-4,
                         disp=0)
        dx=utils.dist( new_x - x0 )
        # self.log.debug('Relaxation moved node %f'%dx)
        cp=self.grid.checkpoint()
        try:
            if dx !=0.0:
                self.grid.modify_node(n,x=new_x)
            return cost(new_x)
        except self.cdt.IntersectingConstraints as exc:
            self.grid.revert(cp)
            self.log.info("Relaxation caused intersection, reverting")
            return cost
        
    def relax_slide_node(self,n):
        cost_free=self.cost_function(n)
        if cost_free is None:
            return 
        x0=self.grid.nodes['x'][n]
        f0=self.grid.nodes['ring_f'][n]
        ring=self.grid.nodes['oring'][n]-1

        assert np.isfinite(f0)
        assert ring>=0

        # used to just be f, but I think it's more appropriate to
        # be f[0]
        cost_slide=lambda f: cost_free( self.curves[ring](f[0]) )

        local_length=self.scale( x0 )

        slide_limits=self.find_slide_limits(n,3*local_length)
        
        new_f = opt.fmin(cost_slide,
                         [f0],
                         xtol=local_length*1e-4,
                         disp=0)

        if not self.curves[ring].is_forward(slide_limits[0],
                                            new_f,
                                            slide_limits[1]):
            self.log.info("Slide went outside limits")
            return cost_free(x0)

        cp=self.grid.checkpoint()
        try:
            if new_f[0]!=f0:
                self.slide_node(n,new_f[0]-f0)
            return cost_slide(new_f)
        except self.cdt.IntersectingConstraints as exc:
            self.grid.revert(cp)
            self.log.info("Relaxation caused intersection, reverting")
            return cost_free(x0)

    def find_slide_limits(self,n,cutoff=None):
        """ Returns the range of allowable ring_f for n.
        limits are exclusive
        cutoff: a distance along the curve beyond which we don't
        care. note that this is not as the crow flies, but tracing
        the segments.  So a point which is cutoff away may be much
        closer as the crow flies.
        """
        n_ring=self.grid.nodes['oring'][n]-1
        n_f=self.grid.nodes['ring_f'][n]
        curve=self.curves[n_ring]
        L=curve.total_distance()

        # find our two neighbors on the ring:check forward:
        nbrs=[]
        for nbr in self.grid.node_to_nodes(n):
            if self.grid.nodes['oring'][nbr]-1!=n_ring:
                continue
            nbrs.append(nbr)
        if len(nbrs)>2:
            # annoying, but happens.  one or more edges are internal,
            # and two are along the curve.
            nbrs.append(n)
            # sort them along the ring
            all_f=(self.grid.nodes['ring_f'][nbrs]-n_f) % L
            order=np.argsort(all_f)
            nbrs=[ nbrs[order[-1]], nbrs[order[1]] ]
        assert len(nbrs)==2
        
        if curve.is_forward(self.grid.nodes['ring_f'][nbrs[0]],
                            n_f,
                            self.grid.nodes['ring_f'][nbrs[1]] ):
            pass # already in nice order
        else:
            nbrs=[nbrs[1],nbrs[0]]
        
        # Backward then forward
        stops=[]
        for sgn,nbr in zip( [-1,1], nbrs ):
            trav=[n,nbr]
            while 1:
                # beyond cutoff?
                if ( (cutoff is not None) and
                     (sgn*(self.grid.nodes['ring_f'][trav[1]] - n_f) )%L > cutoff ):
                    break
                # is trav[1] something which limits the sliding of n?
                trav_nbrs=self.grid.node_to_nodes(trav[1])
                # if len(trav_nbrs)>2:
                #     break
                # if self.grid.nodes['fixed'][trav[1]] != self.SLIDE:
                #     break

                # the transition to HINT
                if self.grid.nodes['fixed'][trav[1]] != self.HINT:
                    break
                
                for nxt in trav_nbrs:
                    if nxt not in trav:
                        break
                # before updating, check to see if this edge has
                # a cell on it.  If it does, then even if the node is degree
                # 2, we can't slide through it.
                j=self.grid.nodes_to_edge( [trav[1],nxt] )
                j_c=self.grid.edges['cells'][j]
                if j_c[0]>=0 or j_c[1]>=0:
                    # adjacent cells, can't slide through here.
                    break

                trav=[trav[1],nxt]
            stops.append(trav[1])
            
        return self.grid.nodes['ring_f'][ stops ]
    
    def find_slide_conflicts(self,n,delta_f):
        n_ring=self.grid.nodes['oring'][n]-1
        n_f=self.grid.nodes['ring_f'][n]
        new_f=n_f + delta_f
        curve=self.curves[n_ring]
        # Want to find edges in the direction of travel
        # it's a little funny to use half-edges, since what
        # really care about is what it's facing
        # would like to use half-edges here, but it's not entirely
        # well-defined, so rather than introduce some future pitfalls,
        # do things a bit more manually.
        to_delete=[]
        for nbr in self.grid.node_to_nodes(n):
            if self.grid.nodes['oring'][nbr]-1!=n_ring:
                continue

            nbr_f=self.grid.nodes['ring_f'][nbr]
            if self.grid.node_degree(nbr)!=2:
                continue

            if delta_f>0:
                # either the nbr is outside our slide area, or could
                # be in the opposite direction along the ring
                if curve.is_forward(n_f,n_f+delta_f,nbr_f):
                    continue
                to_delete.append(nbr)
                he=self.grid.nodes_to_halfedge(n,nbr)
                while 1:
                    he=he.fwd()
                    nbr=he.node_fwd()
                    nbr_f=self.grid.nodes['ring_f'][nbr]
                    if curve.is_forward(n_f,n_f+delta_f,nbr_f):
                        break
                    to_delete.append(nbr)
                break
            else:
                if curve.is_reverse(n_f,n_f+delta_f,nbr_f):
                    continue
                to_delete.append(nbr)
                he=self.grid.nodes_to_halfedge(nbr,n)
                while 1:
                    he=he.rev()
                    nbr=he.node_rev()
                    nbr_f=self.grid.nodes['ring_f'][nbr]
                    if curve.is_reverse(n_f,n_f+delta_f,nbr_f):
                        break
                    to_delete.append(nbr)
                break
        # sanity checks:
        for nbr in to_delete:
            assert n_ring==self.grid.nodes['oring'][nbr]-1
            # OLD COMMENT:
            # For now, depart a bit from paver, and rather than
            # having HINT nodes, HINT and SLIDE are both fixed=SLIDE,
            # but differentiate based on node degree.
            # NEW COMMENT:
            # actually, that was a bad idea.  better to stick with
            # how it was in paver
            assert self.grid.nodes['fixed'][nbr]==self.HINT # SLIDE
            assert self.grid.node_degree(nbr)==2
        return to_delete
    
    def slide_node(self,n,delta_f):
        conflicts=self.find_slide_conflicts(n,delta_f)
        for nbr in conflicts:
            self.grid.merge_edges(node=nbr)

        n_ring=self.grid.nodes['oring'][n]-1
        n_f=self.grid.nodes['ring_f'][n]
        new_f=n_f + delta_f
        curve=self.curves[n_ring]

        self.grid.modify_node(n,x=curve(new_f),ring_f=new_f)

    def loop(self,count=0):
        while 1:
            site=self.choose_site()
            if site is None:
                break
            if not self.advance_at_site(site):
                self.log.error("Failed to advance. Exiting loop early")
                return False
            count-=1
            if count==0:
                break
        return True
            
    def advance_at_site(self,site):
        # This can modify site! May also fail.
        resampled_success = self.resample_neighbors(site)
        
        actions=site.actions()
        metrics=[a.metric(site) for a in actions]
        bests=np.argsort(metrics)
        for best in bests:
            try:
                cp=self.grid.checkpoint()
                self.log.info("Chose strategy %s"%( actions[best] ) )
                edits=actions[best].execute(site)
                self.optimize_edits(edits)
                # could commit?
            except self.cdt.IntersectingConstraints as exc:
                # arguably, this should be caught lower down, and rethrown
                # as a StrategyFailed.
                self.log.error("Intersecting constraints - rolling back")
                self.grid.revert(cp)
                continue
            except StrategyFailed as exc:
                self.log.error("Strategy failed - rolling back")
                self.grid.revert(cp)
                continue
            break
        else:
            self.log.error("Exhausted the actions!")
            return False
        return True
        
    zoom=None
    def plot_summary(self,ax=None,
                     label_nodes=True,
                     clip=None):
        ax=ax or plt.gca()
        ax.cla()

        for curve in self.curves:
            curve.plot(ax=ax,color='0.5',lw=0.4,zorder=-5)

        self.grid.plot_edges(ax=ax,clip=clip,lw=1)
        if label_nodes:
            labeler=lambda ni,nr: str(ni)
        else:
            labeler=None
        self.grid.plot_nodes(ax=ax,labeler=labeler,clip=clip,sizes=10)
        ax.axis('equal')
        if self.zoom:
            ax.axis(self.zoom)


class AdvancingTriangles(AdvancingFront):
    """ 
    Specialization which roughly mimics tom, creating only triangles
    """
    scale=None
    def __init__(self,grid=None,scale=None):
        super(AdvancingTriangles,self).__init__(grid=grid)
        if scale is not None:
            self.set_edge_scale(scale)
    def set_edge_scale(self,scale):
        self.scale=scale

    def enumerate_sites(self):
        sites=[]
        # FIX: This doesn't scale!
        valid=(self.grid.edges['cells'][:,:]==self.grid.UNMESHED) 
        J,Orient = np.nonzero(valid)

        for j,orient in zip(J,Orient):
            if self.grid.edges['deleted'][j]:
                continue
            he=self.grid.halfedge(j,orient)
            he_nxt=he.fwd()
            a=he.node_rev()
            b=he.node_fwd()
            bb=he_nxt.node_rev()
            c=he_nxt.node_fwd()
            assert b==bb

            sites.append( TriangleSite(self,nodes=[a,b,c]) )
        return sites

    cost_method='cc_py'
    def cost_function(self,n):
        """
        Return a function which takes an x,y pair, and evaluates
        a geometric cost function for node n based on the shape and
        scale of triangle cells containing n
        """
        local_length = self.scale( self.grid.nodes['x'][n] )
        my_cells = self.grid.node_to_cells(n)

        if len(my_cells) == 0:
            return None

        cell_nodes = [self.grid.cell_to_nodes(c)
                      for c in my_cells ]

        # for the moment, can only deal with triangles
        cell_nodes=np.array(cell_nodes)

        # pack our neighbors from the cell list into an edge
        # list that respects the CCW condition that pnt must be on the
        # left of each segment
        for j in range(len(cell_nodes)):
            if cell_nodes[j,0] == n:
                cell_nodes[j,:2] = cell_nodes[j,1:]
            elif cell_nodes[j,1] == n:
                cell_nodes[j,1] = cell_nodes[j,0]
                cell_nodes[j,0] = cell_nodes[j,2] # otherwise, already set

        edges = cell_nodes[:,:2]
        edge_points = self.grid.nodes['x'][edges]

        def cost(x,edge_points=edge_points,local_length=local_length):
            return front.one_point_cost(x,edge_points,target_length=local_length)

        Alist=[ [ e[0],e[1] ]
                for e in edge_points[:,0,:] ]
        Blist=[ [ e[0],e[1] ]
                for e in edge_points[:,1,:] ]
        EPS=1e-5*local_length

        def cost_cc_and_scale_py(x0):
            C=list(x0)
            cc_cost=0
            scale_cost=0
            
            for A,B in zip(Alist,Blist):
                tri_cc=circumcenter_py(A,B,C)

                deltaAB=[ tri_cc[0] - A[0],
                          tri_cc[1] - A[1]]
                ABs=[B[0]-A[0],B[1]-A[1]]
                magABs=math.sqrt( ABs[0]*ABs[0] + ABs[1]*ABs[1])
                vecAB=[ABs[0]/magABs, ABs[1]/magABs]
                leftAB=vecAB[0]*deltaAB[1] - vecAB[1]*deltaAB[0] 

                deltaBC=[tri_cc[0] - B[0],
                         tri_cc[1] - B[1]]
                BCs=[C[0]-B[0], C[1]-B[1]]
                magBCs=math.sqrt( BCs[0]*BCs[0] + BCs[1]*BCs[1] )
                vecBC=[BCs[0]/magBCs, BCs[1]/magBCs]
                leftBC=vecBC[0]*deltaBC[1] - vecBC[1]*deltaBC[0]

                deltaCA=[tri_cc[0] - C[0],
                         tri_cc[1] - C[1]]
                CAs=[A[0]-C[0],A[1]-C[1]]
                magCAs=math.sqrt(CAs[0]*CAs[0] + CAs[1]*CAs[1])
                vecCA=[CAs[0]/magCAs, CAs[1]/magCAs]
                leftCA=vecCA[0]*deltaCA[1] - vecCA[1]*deltaCA[0]

                # cc_fac=-4. # not bad
                cc_fac=-2. # a little nicer shape
                # clip to 100, to avoid overflow in math.exp
                cc_cost += ( math.exp(min(100,cc_fac*leftAB/local_length)) +
                             math.exp(min(100,cc_fac*leftBC/local_length)) +
                             math.exp(min(100,cc_fac*leftCA/local_length)) )
                
                scale_cost+=(magABs-local_length)**2 + (magBCs-local_length)**2 + (magCAs-local_length)**2

            scale_cost /= local_length*local_length
            return cc_cost+scale_cost

        if self.cost_method=='base':
            return cost
        elif self.cost_method=='cc_py':
            return cost_cc_and_scale_py
        else:
            assert False


#### 

def one_point_quad_cost(x,edge_scales,quads,para_scale,perp_scale):
    # orthogonality cost:
    ortho_cost=0.0

    base_scale=np.sqrt( para_scale**2 + perp_scale**2 )
    
    quads[:,0,:] = x # update the first point of each quad

    for quad in quads:
        cc=utils.poly_circumcenter(quad)
        dists=utils.mag(quad-cc)
        err=np.std(dists) / base_scale

        ortho_cost += 10*err # ad hoc hoc hoc

    # length cost:
    scale_cost=0.0

    dists=utils.mag(x - edge_scales[:,:2])
    errs=(dists - edge_scales[:,2]) / edge_scales[:,2]
    scale_cost = (2*errs**2).sum()

    return ortho_cost+scale_cost

class AdvancingQuads(AdvancingFront):
    PARA=1
    PERP=2
    
    para_scale=None
    perp_scale=None

    def __init__(self,grid=None,scale=None,perp_scale=None):
        super(AdvancingQuads,self).__init__(grid=grid)
        
        if scale is not None:
            if perp_scale is None:
                self.set_edge_scales(scale,scale)
            else:
                self.set_edge_scales(scale,perp_scale)

    def instrument_grid(self,g):
        super(AdvancingQuads,self).instrument_grid(g)

        # 0 for unknown, 1 for parallel, 2 for perpendicular
        g.add_edge_field('para',np.zeros(g.Nedges(),'i4'),on_exists='pass')
        
        return g
    def set_edge_scales(self,para_scale,perp_scale):
        self.para_scale=para_scale
        self.perp_scale=perp_scale

    def add_existing_curve_surrounding(self,x):
        # Get the nodes:
        pc=self.grid.enclosing_nodestring(x,self.grid.Nnodes())
        if pc is None:
            raise Exception("No ring around this rosey")

        curve_idx=self.add_curve( Curve(self.grid.nodes['x'][pc],closed=True) )
        curve=self.curves[curve_idx]

        # update those nodes to reflect their relationship to this curve.
        # don't forget it's 1-based!
        self.grid.nodes['oring'][pc]=1+curve_idx
        self.grid.nodes['ring_f'][pc]=curve.distances[:-1] 

        for n in pc:
            degree=self.grid.node_degree(n)
            assert degree >= 2
            if degree==2:
                self.grid.nodes['fixed']=self.HINT # self.SLIDE
            else:
                self.grid.nodes['fixed']=self.RIGID

        # and mark the internal edges as unmeshed:
        for na,nb in utils.circular_pairs(pc):
            j=self.grid.nodes_to_edge([na,nb])
            if self.grid.edges['nodes'][j,0]==na:
                side=0
            else:
                side=1
            self.grid.edges['cells'][j,side]=self.grid.UNMESHED
            # and for later sanity checks, mark the other side as outside (-1)
            # if it's -99.
            if self.grid.edges['cells'][j,1-side]==self.grid.UNKNOWN:
                self.grid.edges['cells'][j,1-side]=self.grid.UNDEFINED
            
    def orient_quad_edge(self,j,orient):
        self.grid.edges['para'][j]=orient

    def enumerate_sites(self):
        sites=[]
        # FIX: This doesn't scale!
        valid=(self.grid.edges['cells'][:,:]==self.grid.UNMESHED)& (self.grid.edges['para']!=0)[:,None]
        J,Orient = np.nonzero(valid)

        for j,orient in zip(J,Orient):
            if self.grid.edges['deleted'][j]:
                continue
            he=self.grid.halfedge(j,orient)
            he_nxt=he.fwd()
            a=he.rev().node_rev()
            b=he.node_rev()
            c=he.node_fwd()
            d=he.fwd().node_fwd()

            sites.append( QuadSite(self,nodes=[a,b,c,d]) )
        return sites

    def cost_function(self,n):
        local_para = self.para_scale
        local_perp = self.perp_scale

        my_cells = self.grid.node_to_cells(n)

        if len(my_cells) == 0:
            return None

        if 0:
            # HERE: needs to handle mix of n-gons
            cell_nodes = [self.grid.cell_to_nodes(c)
                          for c in my_cells ]

            cell_nodes=np.array(cell_nodes) # may contain undef nodes

            # make sure all quads:
            assert np.all( cell_nodes[:,:4]>=0 )
            assert np.all( cell_nodes[:,4:]<0 ) # does that work?
        else:
            # more general -
            cell_nodes=self.grid.cells['nodes'][my_cells]
            # except that for the moment I'm only going to worry about the
            # quads:
            sel_quad=(cell_nodes[:,3]>=0)
            if self.grid.max_sides>4:
                sel_quad &=(cell_nodes[:,4]<0)
            cell_nodes=cell_nodes[sel_quad]

        # For each quad, rotate our node to be at the front of the list:
        quad_nodes=[np.roll(quad,-list(quad).index(n))
                    for quad in cell_nodes[:,:4]]
        quad_nodes=np.array(quad_nodes)
        quads=self.grid.nodes['x'][quad_nodes]

        # for the moment, don't worry about reestablishing scale, just
        # focus on orthogonality

        edge_scales=np.zeros( [0,3], 'f8') # np.array( [ [x,y,target_distance], ... ] )

        def cost(x,edge_scales=edge_scales,quads=quads,
                 local_para=local_para,local_perp=local_perp):
            return one_point_quad_cost(x,edge_scales,quads,local_para,local_perp)

        return cost

    def scale(self, x0):
        # temporary hack - needed for relax_slide_node
        return 0.5*(self.para_scale+self.perp_scale)

# Classes related to the decision tree
class DTNode(object):
    parent=None 
    af=None # AdvancingTriangles object
    cp=None # checkpoint
    ops_parent=None # chunk of op_stack to get from parent to here.
    options=None # node-specific list of data for child options
    
    children=None # filled in by subclass [DTNode, ... ]
    child_prior=None # est. cost for child
    child_post =None # actual cost for child
    
    def __init__(self,af,parent=None):
        self.af=af
        self.parent=parent
        # in cases where init of the node makes some changes,
        # this should be updated
        self.cp=af.grid.checkpoint() 
        self.active_child=None
    def set_options(self,options,priors):
        self.options=options
        self.child_prior=priors
        
        N=len(options)
        self.children=[None] * N
        self.child_post =[None]*N
        self.child_order=np.argsort(self.child_prior) 
        
    def revert_to_parent(self):
        if self.parent is None:
            return False
        return self.parent.revert_to_here()
    def revert_to_here(self):
        self.af.grid.revert(self.cp)
        self.af.current=self
        self.active_child=None

    def try_child(self,i):
        assert False # implemented by subclass
        
    def best_child(self,count=0,cb=None):
        """
        Try all, (or up to count) children, 
        use the best one based on post scores.
        If no children succeeded, return False, otherwise True
        """
        if count:
            count=min(count,len(self.options))
        else:
            count=len(self.options)

        best=None
        for i in range(count):
            print("best_child: trying %d / %d"%(i,count))
            
            if self.try_child(i):
                if cb: cb()
                if best is None:
                    best=i
                elif self.child_post[i] < self.child_post[best]:
                    best=i
                if i<count-1: 
                    self.revert_to_here()
            else:
                print("best_child: option %d did not succeed"%i)
        if best is None:
            # no children worked out -
            print("best_child: no children worked")
            return False
        
        # wait to see if the best was the last, in which case
        # can save an undo/redo
        if best!=count-1:
            self.revert_to_here()
            self.try_child(best)
        return True

class DTChooseSite(DTNode):
    def __init__(self,af,parent=None):
        super(DTChooseSite,self).__init__(af=af,parent=parent)
        sites=af.enumerate_sites()
        
        priors=[ site.metric()
                 for site in sites ]
        
        self.set_options(sites,priors)
        
    def try_child(self,i):
        """ 
        Assumes that af state is currently at this node,
        try the decision of the ith child, create the new DTNode
        for that, and shift af state to be that child.

        Returns true if successful.  On failure (topological violation?)
        return false, and state should be unchanged.
        """
        assert self.af.current==self
        
        site=self.options[self.child_order[i]]

        self.children[i] = DTChooseStrategy(af=self.af,parent=self,site=site)
        # nothing to update for posterior
        self.child_post[i] = self.child_prior[i]
        
        self.af.current=self.children[i]
        self.active_child=i
        return True
    
    def best_child(self,count=0,cb=None):
        """
        For choosing a site, prior is same as posterior
        """
        if count:
            count=min(count,len(self.options))
        else:
            count=len(self.options)

        best=None
        for i in range(count):
            print("best_child: trying %d / %d"%(i,count))
            if self.try_child(i):
                if cb: cb()
                # no need to go further
                return True
        return False
        
class DTChooseStrategy(DTNode):
    def __init__(self,af,parent,site):
        super(DTChooseStrategy,self).__init__(af=af,parent=parent)
        self.site=site

        self.af.resample_neighbors(site)
        self.cp=af.grid.checkpoint() 

        actions=site.actions()
        priors=[a.metric(site)
                for a in actions]
        self.set_options(actions,priors)

    def try_child(self,i):
        try:
            edits=self.options[self.child_order[i]].execute(self.site)
            self.af.optimize_edits(edits)
            # could commit?
        except self.af.cdt.IntersectingConstraints as exc:
            self.af.log.error("Intersecting constraints - rolling back")
            self.af.grid.revert(self.cp)
            return False
        except self.af.StrategyFailed as exc:
            self.af.log.error("Strategy failed - rolling back")
            self.af.grid.revert(self.cp)
            return False
        
        self.children[i] = DTChooseSite(af=self.af,parent=self)
        self.active_edits=edits # not sure this is the right place to store this
        self.af.current=self.children[i]

        nodes=[]
        for c in edits.get('cells',[]):
            nodes += list(self.af.grid.cell_to_nodes(c))
        for n in edits.get('nodes',[]):
            nodes.append(n)
        for j in edits.get('edges',[]):
            # needed in particular for nonlocal, where nothing
            # changes except the creation of an edge
            nodes += list(self.af.grid.edges['nodes'][j])
        nodes=list(set(nodes))
        assert len(nodes) # something had to change, right?
        cost = np.max( [self.af.eval_cost(n)
                        for n in nodes] )
        self.child_post[i]=cost
        return True<|MERGE_RESOLUTION|>--- conflicted
+++ resolved
@@ -5,10 +5,7 @@
 Largely a port of paver.py.
 
 """
-<<<<<<< HEAD
-=======
 import math
->>>>>>> 1d46352d
 import numpy as np
 import time
 from scipy import optimize as opt
