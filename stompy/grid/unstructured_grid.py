--- conflicted
+++ resolved
@@ -2134,28 +2134,16 @@
         labeler: callable taking (node index, node record), return string
         """
         ax=ax or plt.gca()
-<<<<<<< HEAD
-        if values is None and 'color' not in kwargs:
-            values=np.ones(self.Nnodes())
-=======
->>>>>>> 317c29d3
             
         if mask is None:
             mask=~self.nodes['deleted']
 
         if clip is not None: # convert clip to mask
             mask=mask & within_2d(self.nodes['x'],clip)
-<<<<<<< HEAD
 
         if values is not None:
             values=values[mask]
-=======
-            
-        if values is None and 'color' not in kwargs:
-            values=np.ones(self.Nnodes())
-            values=values[mask]
             kwargs['c']=values
->>>>>>> 317c29d3
 
         if labeler is not None:
             if labeler=='id':
@@ -2170,11 +2158,7 @@
         coll=ax.scatter(self.nodes['x'][mask][:,0],
                         self.nodes['x'][mask][:,1],
                         sizes,
-<<<<<<< HEAD
-                        values,**kwargs)
-=======
                         **kwargs)
->>>>>>> 317c29d3
         ax.axis('equal')
         return coll
     
