--- conflicted
+++ resolved
@@ -234,11 +234,6 @@
             if isinstance(cells,np.ma.MaskedArray):
                 cells=cells.filled(0)
 
-<<<<<<< HEAD
-            # Used to be np.float, but I think floating is more appropriate,
-            # and hopefully won't trigger warnings
-=======
->>>>>>> 7b7bd85f
             if np.issubdtype(cells.dtype,np.floating):
                 bad=np.isnan(cells)
                 cells=cells.astype(np.int32)
