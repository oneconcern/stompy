from __future__ import division
from __future__ import print_function

import numpy as np # to help in transition

import glob,types

from numpy.random import random
from numpy import ma
from numpy.linalg import norm

import tempfile

from scipy import interpolate
try:
    from scipy.stats import nanmean
except ImportError:
    from numpy import nanmean

from scipy import signal
from scipy import ndimage

from scipy.interpolate import RectBivariateSpline

from functools import wraps

# Lazily loads plt just for plotting functions.
# Gross, but helpful??
def with_plt(f):
    @wraps(f)
    def wrapper(*args, **kwds):
        global plt
        import matplotlib.pyplot as plt
        return f(*args, **kwds)
    return wrapper

try:
    import matplotlib.tri as delaunay
except ImportError:
    # older deprecated module
    from matplotlib import delaunay

from . import wkb2shp
from ..utils import array_append

try:
    from matplotlib import cm
except ImportError:
    cm = None
    
# load both types of indices, so we can choose per-field
# which one to use
from .gen_spatial_index import PointIndex

# Older code tried to use multiple implementations
# import stree
# from safe_rtree import Rtree
# from rtree.index import Rtree

xxyy = np.array([0,0,1,1])
xyxy = np.array([0,1,0,1])

def as_xxyy(p1p2):
    p1p2=np.asarray(p1p2)
    if p1p2.ndim == 1:
        return p1p2 # presumably it's already xxyy layout
    else:
        return np.array(p1p2[xyxy,xxyy])

from .linestring_utils import upsample_linearring

try:
    import cPickle as pickle
except ImportError:
    import pickle
    
import subprocess,threading
import logging
log=logging.getLogger(__name__)

try:
    from osgeo import gdal,osr,ogr
except ImportError:
    try:
        import gdal,osr,ogr
    except ImportError:
        gdal=osr=ogr=None
        log.warning("GDAL not loaded")

try:
    from shapely import geometry, wkb
    try:
        from shapely.prepared import prep
    except ImportError:
        prep = none
except ImportError:
    log.warning("Shapely not loaded")
    wkb=geometry=None
    
import os.path

if gdal:
    numpy_type_to_gdal = {np.int8:gdal.GDT_Byte,
                          np.float32:gdal.GDT_Float32,
                          np.float64:gdal.GDT_Float64,
                          np.int16:gdal.GDT_Int16,
                          np.int32:gdal.GDT_Int32,
                          int:gdal.GDT_Int32,
                          np.uint16:gdal.GDT_UInt16,
                          np.uint32:gdal.GDT_UInt32}



#  # try to create an easier way to handle non-uniform meshes.  In particular
#  # it would be nice to be able to something like:
#  
#  foo = field.gdal_source('foo.asc') # grid is lat/lon
#  
#  foo_utm = foo.transform_to('EPSG:26910')
#  
#  bar = field.xyz_source('bar.xyz') # point data
#  
#  # this uses the foo_utm grid, adds values interpolated from bar, and any
#  # points where bar cannot interpolate are assigned nan.
#  foo_bar = foo_utm.add(bar,keep='valid')


class Field(object):
    """ Superclass for spatial fields
    """
    def __init__(self,projection=None):
        """
        projection: GDAL/OGR parseable string representation
        """
        self.assign_projection(projection)
        
    def assign_projection(self,projection):
        self._projection = projection

    def reproject(self,from_projection=None,to_projection=None):
        """ Reproject to a new coordinate system.
        If the input is structured, this will create a curvilinear
        grid, otherwise it creates an XYZ field.
        """

        xform = self.make_xform(from_projection,to_projection)
        new_field = self.apply_xform(xform)
        
        new_field._projection = to_projection
        return new_field
        
    def make_xform(self,from_projection,to_projection):
        if from_projection is None:
            from_projection = self.projection()
            if from_projection is None:
                raise Exception("No source projection can be determined")
        
        src_srs = osr.SpatialReference()
        src_srs.SetFromUserInput(from_projection)

        dest_srs = osr.SpatialReference()
        dest_srs.SetFromUserInput(to_projection)

        xform = osr.CoordinateTransformation(src_srs,dest_srs)

        return xform

    def xyz(self):
        raise Exception("Not implemented")
    def crop(self,rect):
        raise Exception("Not implemented")
    def projection(self):
        return self._projection
    def bounds(self):
        raise Exception("Not Implemented")

    def bounds_in_cs(self,cs):
        b = self.bounds()

        xform = self.make_xform(self.projection(),cs)

        corners = [ [b[0],b[2]],
                    [b[0],b[3]],
                    [b[1],b[2]],
                    [b[1],b[3]] ]

        new_corners = np.array( [xform.TransformPoint(c[0],c[1])[:2] for c in corners] )

        xmin = new_corners[:,0].min()
        xmax = new_corners[:,0].max()
        ymin = new_corners[:,1].min()
        ymax = new_corners[:,1].max()

        return [xmin,xmax,ymin,ymax]
    def quantize_space(self,quant):
        self.X = round_(self.X)

    def envelope(self,eps=1e-4):
        """ Return a rectangular shapely geometry the is the bounding box of
        this field.
        """
        b = self.bounds()

        return geometry.Polygon( [ [b[0]-eps,b[2]-eps],
                                   [b[1]+eps,b[2]-eps],
                                   [b[1]+eps,b[3]+eps],
                                   [b[0]-eps,b[3]+eps],
                                   [b[0]-eps,b[2]-eps] ])

    ## Some methods taken from density_field, which Field will soon supplant
    def value(self,X):
        """ in density_field this was called 'scale' - evaluates the field
        at the given point or vector of points.  Some subclasses can be configured
        to interpolate in various ways, but by default should do something reasonable
        """
        raise Exception("not implemented")
        # X = np.array(X)
        # return self.constant * np.ones(X.shape[:-1])

    def value_on_edge(self,e,samples=5,reducer=np.nanmean):
        """ Return the value averaged along an edge - the generic implementation
        just takes 5 samples evenly spaced along the line, using value()
        """
        x=np.linspace(e[0,0],e[1,0],samples)
        y=np.linspace(e[0,1],e[1,1],samples)
        X = np.array([x,y]).transpose()
        return reducer(self.value(X))

    def __call__(self,X):
        return self.value(X)

    def __mul__(self,other):
        return BinopField(self,np.multiply,other)

    def __rmul__(self,other):
        return BinopField(other,np.multiply,self)

    def __add__(self,other):
        return BinopField(self,np.add,other)
    
    def __sub__(self,other):
        return BinopField(self,np.subtract,other)

    def to_grid(self,nx=None,ny=None,interp='linear',bounds=None,dx=None,dy=None,valuator='value'):
        """ bounds is a 2x2 [[minx,miny],[maxx,maxy]] array, and is *required* for BlenderFields
        bounds can also be a 4-element sequence, [xmin,xmax,ymin,ymax], for compatibility with
        matplotlib axis(), and Paving.default_clip.
        
        specify *one* of:
          nx,ny: specify number of samples in each dimension
          dx,dy: specify resolution in each dimension

        interp used to default to nn, but that is no longer available in mpl, so now use linear.
        """
        if bounds is None:
            xmin,xmax,ymin,ymax = self.bounds()
        else:
            if len(bounds) == 2:
                xmin,ymin = bounds[0]
                xmax,ymax = bounds[1]
            else:
                xmin,xmax,ymin,ymax = bounds

        if nx is None:
            nx=1+int(np.round((xmax-xmin)/dx))
            ny=1+int(np.round((ymax-ymin)/dy))
        x = np.linspace( xmin,xmax, nx )
        y = np.linspace( ymin,ymax, ny )

        xx,yy = np.meshgrid(x,y)

        X = np.concatenate( (xx[...,None], yy[...,None]), axis=2)

        if valuator=='value':
            newF = self.value(X)
        else:
            valuator == getattr(self,valuator)
            newF = valuator(X)
            
        return SimpleGrid(extents=[xmin,xmax,ymin,ymax],
                          F=newF,projection=self.projection())


# Different internal representations:
#   SimpleGrid - constant dx, dy, data just stored in array.

class XYZField(Field):
    def __init__(self,X,F,projection=None,from_file=None):
        """ X: Nx2 array of x,y locations
            F: N   array of values
        """
        Field.__init__(self,projection=projection)
        self.X = X
        self.F = F
        self.index = None
        self.from_file = from_file

        self.init_listeners()
        
        
    def plot(self,**kwargs):
        # this is going to be slow...
        def_args = {'c':self.F,
                    'antialiased':False,
                    'marker':'s',
                    'lw':0}
        def_args.update(kwargs)
        scatter( self.X[:,0].ravel(),
                       self.X[:,1].ravel(),
                       **def_args)

    def bounds(self):
        if self.X.shape[0] == 0:
            return None
        
        xmin = self.X[:,0].min()
        xmax = self.X[:,0].max()
        ymin = self.X[:,1].min()
        ymax = self.X[:,1].max()

        return (xmin,xmax,ymin,ymax)

    def apply_xform(self,xform):
        new_X = self.X.copy()

        if len(self.F)>10000:
            print("Transforming points")
        for i in range(len(self.F)):
            if i>0 and i % 10000 == 0:
                print("%.2f%%"%( (100.0*i) / len(self.F)) )
                
            new_X[i] = xform.TransformPoint(*self.X[i])[:2]
        if len(self.F)>10000:
            print("Done transforming points")

        # projection should get overwritten by the caller
        return XYZField( new_X, self.F, projection='reprojected')

    # an XYZ Field of our voronoi points
    _tri = None
    def tri(self,aspect=1.0):
        if aspect!=1.0:
            return delaunay.Triangulation(self.X[:,0],
                                          aspect*self.X[:,1])
        if self._tri is None:
            self._tri = delaunay.Triangulation(self.X[:,0],
                                               self.X[:,1])
        return self._tri

    def plot_tri(self,**kwargs):
        import plot_utils
        plot_utils.plot_tri(self.tri(),**kwargs)
    
    _nn_interper = None
    def nn_interper(self,aspect=1.0):
        if aspect!=1.0:
            try:
                return self.tri(aspect=aspect).nn_interpolator(self.F)
            except AttributeError:
                raise Exception("Request for nearest-neighbors, which was discontinued by mpl")
        if self._nn_interper is None:
            try:
                self._nn_interper = self.tri().nn_interpolator(self.F)
            except AttributeError:
                raise Exception("Request for nearest-neighbors, which was discontinued by mpl")
        return self._nn_interper
    _lin_interper = None
    def lin_interper(self,aspect=1.0):
        def get_lin_interp(t,z):
            try:
                return t.linear_interpolator(z)
            except AttributeError: # modern matplotlib separates this out:
                from matplotlib.tri import LinearTriInterpolator
                return LinearTriInterpolator(t,z)
        if aspect!=1.0:
            return get_lin_interp(self.tri(aspect=aspect),self.F)
        if self._lin_interper is None:
            self._lin_interper = get_lin_interp(self.tri(),self.F)
        return self._lin_interper
    
    #_voronoi = None
    # default_interpolation='naturalneighbor'# phased out by mpl
    default_interpolation='linear' 
    def interpolate(self,X,interpolation=None):
        if interpolation is None:
            interpolation=self.default_interpolation
        # X should be a (N,2) vectors - make it so
        X=np.asanyarray(X).reshape([-1,2])

        newF = np.zeros( X.shape[0], np.float64 )

        if interpolation=='nearest':
            for i in range(len(X)):
                if i % 10000 == 1:
                    print( " %.2f%%"%( (100.0*i)/len(X) ))

                if not self.index:
                    dsqr = ((self.X - X[i])**2).sum(axis=1)
                    j = np.argmin( dsqr )
                else:
                    j = self.nearest(X[i])

                newF[i] = self.F[j]
        elif interpolation=='naturalneighbor':
            newF = self.nn_interper()(X[:,0],X[:,1])
            # print "why aren't you using linear?!"
        elif interpolation=='linear':
            interper = self.lin_interper()
            if 0:
                # old calling convention
                for i in range(len(X)):
                    if i>0 and i%100000==0:
                        print("%d/%d"%(i,len(X)))
                    # remember, the slices are y, x
                    vals = interper[X[i,1]:X[i,1]:2j,X[i,0]:X[i,0]:2j]

                    newF[i] = vals[0,0]
            else:
                newF[:] = interper(X[:,0],X[:,1])
        #elif interpolation=='delaunay':
        #    if self._voronoi is None:
        #        self._voronoi = self.calc_voronoi()
        #
        #    for i in range(len(X)):
        #        # get a cell index...
        #        cell = self._voronoi.closest( X[i] )
        #        # then which of our vertices are in the cell:
        #        abc = self._voronoi.nodes(cell)
        #        # and the locations of those nodes, relative to us
        #        pnts = self.X[abc]
        #        # along the AB edge:
        #        AB = (pnts[1] - pnts[0])
        #        lenAB = sqrt( (AB*AB).sum() )
        #        ABunit = AB / lenAB
        #        AX = (X[i] - pnts[0])
        #        # project AX onto AB
        #        alongAX = (AX[0]*ABunit[0] + AX[1]*ABunit[1])
        #        beta = alongAX / lenAB
        #        alpha = 1-beta
        #        D = alpha*pnts[0] + beta*pnts[1]
        #        
        #        DC = pnts[2] - D
        #        lenDC = sqrt( (DC*DC).sum() )
        #        DCunit = DC / lenDC
        #        DX = X[i] - D
        #
        #        alongDC = DX[0]*DCunit[0] + DX[1]*DCunit[1]
        #        gamma = alongDC / lenDC
        #        alpha *= (1-gamma)
        #        beta  *= (1-gamma)
        #        
        #        # now linearly across the triangle:
        #        v = alpha*self.F[abc[0]] + \
        #            beta *self.F[abc[1]] + \
        #            gamma*self.F[abc[2]]
        #        newF[i] = v
        else:
            raise Exception("Bad value for interpolation method %s"%interpolation)
        return newF

    def build_index(self,index_type=None):
        if index_type is not None:
            log.warning("Ignoring request for specific index type")

        self.index_type = 'rtree'
        if self.X.shape[0] > 0:
            # this way we get some feedback
            def gimme():
                i = gimme.i
                if i < self.X.shape[0]:
                    if i %10000 == 0 and i>0:
                        print("building index: %d  -  %.2f%%"%(i, 100.0 * i / self.X.shape[0] ))
                    gimme.i = i+1
                    return (i,self.X[i,xxyy],None)
                else:
                    return None
            gimme.i = 0

            tuples = iter(gimme,None)

            #print "just building Rtree index in memory"
            self.index = PointIndex(tuples,interleaved=False)
        else:
            self.index = PointIndex(interleaved=False)
                
        #print "Done"

    def within_r(self,p,r):
        if self.index:
            if self.index_type == 'stree':
                subset = self.index.within_ri(p,r)
            else: # rtree
                # first query a rectangle
                rect = np.array( [p[0]-r,p[0]+r,p[1]-r,p[1]+r] )
                
                subset = self.index.intersection( rect )
                if isinstance(subset, types.GeneratorType):
                    subset = list(subset)
                subset = np.array( subset )
                
                if len(subset) > 0:
                    dsqr = ((self.X[subset]-p)**2).sum(axis=1)
                    subset = subset[ dsqr<=r**2 ]

            return subset
        else:
            # print "bad - no index"
            dsqr = ((self.X-p)**2).sum(axis=1)
            return where(dsqr<=r**2)[0]

    def inv_dist_interp(self,p,
                        min_radius=None,min_n_closest=None,
                        clip_min=-np.inf,clip_max=np.inf,
                        default=None):
        """ inverse-distance weighted interpolation
        This is a bit funky because it tries to be smart about interpolation
        both in dense and sparse areas.

        min_radius: sample from at least this radius around p
        min_n_closest: sample from at least this many points

        """
        if min_radius is None and min_n_closest is None:
            raise Exception("Must specify one of r (radius) or n_closest")
        
        r = min_radius
        
        if r:
            nearby = self.within_r(p,r)
                
            # have we satisfied the criteria?  if a radius was specified
            if min_n_closest is not None and len(nearby) < min_n_closest:
                # fall back to nearest
                nearby = self.nearest(p,min_n_closest)
        else:
            # this is slow when we have no starting radius
            nearby = self.nearest(p,min_n_closest)

        dists = np.sqrt( ((p-self.X[nearby])**2).sum(axis=1) )

        # may have to trim back some of the extras:
        if r is not None and r > min_radius:
            good = np.argsort(dists)[:min_n_closest]
            nearby = nearby[good]
            dists = dists[good]

        if min_radius is None:
            # hrrmph.  arbitrary...
            min_radius = dists.mean()

        dists[ dists < 0.01*min_radius ] = 0.01*min_radius
        
        weights = 1.0/dists

        vals = self.F[nearby]
        vals = np.clip(vals,clip_min,clip_max)

        val = (vals * weights).sum() / weights.sum()
        return val

    def nearest(self,p,count=1):
        # print "  Field::nearest(p=%s,count=%d)"%(p,count)
        
        if self.index:
            if self.index_type=='stree':
                if count == 1:
                    return self.index.closest(p)
                else:
                    return self.index.n_closest(p,count)
            else:  # rtree
                hits = self.index.nearest( p[xxyy], count )
                # deal with API change in RTree
                if isinstance( hits, types.GeneratorType):
                    hits = [next(hits) for i in range(count)]

                if count == 1:
                    return hits[0]
                else:
                    return np.array(hits)
        else:
            # straight up, it takes 50ms per query for a small
            # number of points
            dsqr = ((self.X - p)**2).sum(axis=1)

            if count == 1:
                j = np.argmin( dsqr )
                return j
            else:
                js = np.argsort( dsqr )
                return js[:count]

    def rectify(self,dx=None,dy=None):
        """ Convert XYZ back to SimpleGrid.  Assumes that the data fall on a regular
        grid.  if dx and dy are None, automatically find the grid spacing/extents.
        """
        max_dimension = 10000.
        
        # Try to figure out a rectilinear grid that fits the data:
        xmin,xmax,ymin,ymax = self.bounds()

        # establish lower bound on delta x:
        if dx is None:
            min_deltax = (xmax - xmin) / max_dimension
            xoffsets = self.X[:,0] - xmin
            dx = xoffsets[xoffsets>min_deltax].min()

        if dy is None:
            min_deltay = (ymax - ymin) / max_dimension
            yoffsets = self.X[:,1] - ymin
            dy = yoffsets[yoffsets>min_deltay].min()

        print("Found dx=%g  dy=%g"%(dx,dy))

        nrows = 1 + int( 0.49 + (ymax - ymin) / dy )
        ncols = 1 + int( 0.49 + (xmax - xmin) / dx )

        # recalculate dx to be accurate over the whole range:
        dx = (xmax - xmin) / (ncols-1)
        dy = (ymax - ymin) / (nrows-1)
        delta = np.array([dx,dy])
        
        newF = np.nan*np.ones( (nrows,ncols), np.float64 )

        new_indices = (self.X - np.array([xmin,ymin])) / delta + 0.49
        new_indices = new_indices.astype(np.int32)
        new_indices = new_indices[:,::-1]

        newF[new_indices[:,0],new_indices[:,1]] = self.F

        return SimpleGrid(extents=[xmin,xmax,ymin,ymax],
                          F=newF,projection=self.projection())

    def to_grid(self,nx=2000,ny=2000,interp='nn',bounds=None,dx=None,dy=None,aspect=1.0):
        """ use the delaunay based griddata() to interpolate this field onto
        a rectilinear grid.  In theory interp='linear' would give bilinear
        interpolation, but it tends to complain about grid spacing, so best to stick
        with the default 'nn' which gives natural neighbor interpolation and is willing
        to accept a wider variety of grids

        Here we use a specialized implementation that passes the extent/stride array
        to interper, since lin_interper requires this.
        """
        if bounds is None:
            xmin,xmax,ymin,ymax = self.bounds()
        else:
            if len(bounds) == 4:
                xmin,xmax,ymin,ymax = bounds
            else:
                xmin,ymin = bounds[0]
                xmax,ymax = bounds[1]

        if dx is not None: # Takes precedence of nx/ny
            # round xmin/ymin to be an even multiple of dx/dy
            xmin = xmin - (xmin%dx)
            ymin = ymin - (ymin%dy)
            
            nx = int( (xmax-xmin)/dx )
            ny = int( (ymax-ymin)/dy )
            xmax = xmin + nx*dx
            ymax = ymin + ny*dy
            
        # hopefully this is more compatibale between versions, also exposes more of what's
        # going on
        if interp == 'nn':
            interper = self.nn_interper(aspect=aspect)
        elif interp=='linear':
            interper = self.lin_interper(aspect=aspect)
        try:
            griddedF = interper[aspect*ymin:aspect*ymax:ny*1j,xmin:xmax:nx*1j]
        except TypeError: # newer interpolation doesn't have [y,x] notation
            y=np.linspace(aspect*ymin,aspect*ymax,ny)
            x=np.linspace(xmin,xmax,nx)
            # y,x led to the dimensions being swapped
            X,Y=np.meshgrid(x,y) 
            # Y,X below led to all values being nan...
            griddedF = interper(X,Y) # not sure about index ordering here...

        return SimpleGrid(extents=[xmin,xmax,ymin,ymax],F=griddedF)


    def crop(self,rect):
        xmin,xmax,ymin,ymax = rect

        good = (self.X[:,0] >= xmin ) & (self.X[:,0] <= xmax ) & (self.X[:,1] >= ymin) & (self.X[:,1]<=ymax)

        newX = self.X[good,:]
        newF = self.F[good]
        
        return XYZField(newX,newF, projection = self.projection() )
    def write_text(self,fname,sep=' '):
        fp = file(fname,'wt')

        for i in range(len(self.F)):
            fp.write( "%f%s%f%s%f\n"%(self.X[i,0],sep,
                                      self.X[i,1],sep,
                                      self.F[i] ) )
        fp.close()

    def intersect(self,other,op,radius=0.1):
        """ Create new pointset that has points that are in both fields, and combine
        the values with the given operator op(a,b)
        """
        my_points = []
        new_F = []
        
        if not self.index:
            self.build_index()

        for i in range(len(other.F)):
            if i % 10000 == 0:
                print("%.2f%%"%(100.0*i/len(other.F)))
                
            p = self.within_r( other.X[i], radius )
            if len(p) > 0:
                # fudge it and take the first one...
                my_points.append(p[0])
                new_F.append( op(self.F[p[0]],other.F[i] ) )
        my_points = np.array(my_points)
        new_F = np.array(new_F)
        
        new_X = self.X[ my_points ]

        return XYZField( new_X, new_F )
    
    def decimate(self,factor):
        chooser = random( self.F.shape ) < 1.0/factor

        return XYZField( self.X[chooser,:], self.F[chooser], projection = self.projection() )

    def clip_to_polygon(self,poly):
        if not self.index:
            self.build_index()

        if prep:
            chooser = np.zeros(len(self.F),bool8)
            
            prep_poly = prep(poly)
            for i in range(len(self.F)):
                chooser[i] = prep_poly.contains( geometry.Point(self.X[i]) )
        else:
            # this only works with the stree implementation.
            chooser = self.index.inside_polygon(poly)
            
        if len(chooser) == 0:
            print("Clip to polygon got no points!")
            print("Returning empty field")
            return XYZField( np.zeros((0,2),np.float64), np.zeros( (0,1), np.float64) )
        else:
            return XYZField( self.X[chooser,:], self.F[chooser] )

    def cs2cs(self,
              src="+proj=utm +zone=10 +datum=NAD27 +nadgrids=conus",
              dst="+proj=utm +zone=10 +datum=NAD83"):
        """  In place modification of coordinate system.  Defaults to UTM NAD27 -> UTM NAD83
        """
        cmd = "cs2cs -f '%%f' %s +to %s"%(src,dst)

        proc = subprocess.Popen(cmd,shell=True,stdin=subprocess.PIPE,stdout=subprocess.PIPE)

        pnts = []
        def reader():
            while 1:
                line = proc.stdout.readline()
                if line == '':
                    break
                pnts.append(list(map(float,line.split()[:2])))

        thr = threading.Thread(target = reader)
        thr.start()

        point_count = len(self.F)
        for i in range(point_count):
            if i % 10000 == 0:
                print("%.2f%%"%( (100.0*i)/point_count ))
            proc.stdin.write("%.2f %.2f\n"%(self.X[i,0], self.X[i,1]) )
        proc.stdin.close()

        print("Finished writing")
        thr.join()

        pnts = np.array(pnts)

        if pnts.shape != self.X.shape:
            raise Exception('Size of converted points is %s, not %s'%( pnts.shape, self.X.shape ) )
        self.X = pnts


    def write(self,fname):
        fp = file(fname,'wb')

        pickle.dump( (self.X,self.F), fp, -1)
        fp.close()

    def to_xyz(self):
        # should this be self, or a copy of self???
        return self


    @staticmethod 
    def read_shp(shp_name,value_field='value'):
        ods = ogr.Open(shp_name)

        X = []
        F = []

        layer = ods.GetLayer(0)

        while 1:
            feat = layer.GetNextFeature()

            if feat is None:
                break

            F.append( feat.GetField(value_field) )

            geo = feat.GetGeometryRef()
            
            X.append( geo.GetPoint_2D() )
        X = np.array( X )
        F = np.array( F )
        return XYZField(X=X,F=F,from_file=shp_name)

            
    def write_shp(self,shp_name,value_field='value'):
        drv = ogr.GetDriverByName('ESRI Shapefile')
        
        ### open the output shapefile
        if os.path.exists(shp_name) and shp_name.find('.shp')>=0:
            print("removing ",shp_name)
            os.unlink(shp_name)

        ods = drv.CreateDataSource(shp_name)
        srs = osr.SpatialReference()
        if self.projection():
            srs.SetFromUserInput(self.projection())
        else:
            srs.SetFromUserInput('EPSG:26910')

        layer_name = os.path.splitext( os.path.basename(shp_name) )[0]
        
        ### Create the layer
        olayer = ods.CreateLayer(layer_name,
                                 srs=srs,
                                 geom_type=ogr.wkbPoint)
        
        olayer.CreateField(ogr.FieldDefn('id',ogr.OFTInteger))
        olayer.CreateField(ogr.FieldDefn(value_field,ogr.OFTReal))
        
        fdef = olayer.GetLayerDefn()
        
        ### Iterate over depth data
        for i in range(len(self.X)):
            x,y = self.X[i]

            wkt = geometry.Point(x,y).wkt

            new_feat_geom = ogr.CreateGeometryFromWkt( wkt )
            feat = ogr.Feature(fdef)
            feat.SetGeometryDirectly(new_feat_geom)
            feat.SetField('id',i)
            feat.SetField(value_field,self.F[i])

            olayer.CreateFeature(feat)

        olayer.SyncToDisk()

        ### Create spatial index:
        ods.ExecuteSQL("create spatial index on %s"%layer_name)

        
    @staticmethod
    def read(fname):
        """
        Read XYZField from a pickle file
        """
        fp = file(fname,'rb')
        X,F = pickle.load( fp )
        fp.close()
        return XYZField(X=X,F=F,from_file=fname)

    @staticmethod
    def merge(all_sources):
        all_X = concatenate( [s.X for s in all_sources] )
        all_F = concatenate( [s.F for s in all_sources] )

        return XYZField(all_X,all_F,projection=all_sources[0].projection())


    ## Editing API for use with GUI editor
    def move_point(self,i,pnt):
        self.X[i] = pnt
        
        if self.index:
            if self.index_type == 'stree':
                self.index = None
            else:
                old_coords = self.X[i,xxyy]
                new_coords = pnt[xxyy]

                self.index.delete(i, old_coords )
                self.index.insert(i, new_coords )
        self.updated_point(i)

    def add_point(self,pnt,value):
        """ Insert a new point into the field, clearing any invalidated data
        and returning the index of the new point
        """
        i = len(self.X)

        self.X = array_append(self.X,pnt)
        self.F = array_append(self.F,value)

        self._tri = None
        self._nn_interper = None
        self._lin_interper = None
        
        if self.index is not None:
            if self.index_type == 'stree':
                print("Stree doesn't know how to add points")
                self.index = None
            else:
                print("Adding new point %d to index at "%i,self.X[i])
                self.index.insert(i, self.X[i,xxyy] )

        self.created_point(i)
        return i

    def delete_point(self,i):
        if self.index is not None:
            if self.index_type == 'stree':
                print("Stree doesn't know how to delete point")
                self.index = None
            else:
                coords = self.X[i,xxyy]
                self.index.delete(i, coords )
            
        self.X[i,0] = np.nan
        self.F[i] = np.nan
        self.deleted_point(i)

    
    # subscriber interface for updates:
    listener_count = 0
    def init_listeners(self):
        self._update_point_listeners = {}
        self._create_point_listeners = {}
        self._delete_point_listeners = {}
    
    def listen(self,event,cb):
        cb_id = self.listener_count
        if event == 'update_point':
            self._update_point_listeners[cb_id] = cb
        elif event == 'create_point':
            self._create_point_listeners[cb_id] = cb
        elif event == 'delete_point':
            self._delete_point_listeners[cb_id] = cb
        else:
            raise Exception("unknown event %s"%event)
            
        self.listener_count += 1
        return cb_id
    def updated_point(self,i):
        for cb in self._update_point_listeners.values():
            cb(i)
    def created_point(self,i):
        for cb in self._create_point_listeners.values():
            cb(i)
    def deleted_point(self,i):
        for cb in self._delete_point_listeners.values():
            cb(i)

    ## Methods taken from XYZDensityField
    def value(self,X):
        """ X must be shaped (...,2)
        """
        X = np.asanyarray(X)
        orig_shape = X.shape

        X = X.reshape((-1,2))

        newF = self.interpolate(X)
        
        newF = newF.reshape(orig_shape[:-1])
        if newF.ndim == 0:
            return float(newF)
        else:
            return newF

    @with_plt
    def plot_on_boundary(self,bdry):
        # bdry is an array of vertices (presumbly on the boundary)
        l = np.zeros( len(bdry), np.float64 )

        ax = plt.gca()
        for i in range(len(bdry)):
            l[i] = self.value( bdry[i] )

            cir = Circle( bdry[i], radius=l[i])
            ax.add_patch(cir)


class PyApolloniusField(XYZField):
    """ 
    Takes a set of vertices and the allowed scale at each, and
    extrapolates across the plane based on a uniform telescoping rate
    """

    # But it's okay if redundant factor is None

    def __init__(self,X=None,F=None,r=1.1,redundant_factor=None):
        """r: telescoping rate

        redundant_factor: if a point being inserted has a scale which
        is larger than the redundant_factor times the existing scale
        at its location, then don't insert it.  So typically it would
        be something like 0.95, which says that if the existing scale
        at X is 100, and this point has a scale of 96, then we don't
        insert.
        """
        if X is None:
            assert F is None
            X=np.zeros( (0,2), np.float64)
            F=np.zeros( 0, np.float64)
            
        super(PyApolloniusField,self).__init__(X,F)
        self.r = r
        self.redundant_factor = redundant_factor
        self.offset=np.array([0,0]) # not using an offset for now.
        
        # self.W = -(self.F / (self.r-1.0) ) # weights

    def insert(self,xy,f):
        """ directly insert a point into the Apollonius graph structure
        note that this may be used to incrementally construct the graph,
        if the caller doesn't care about the accounting related to the
        field -
        returns False if redundant checks are enabled and the point was
        deemed redundant.
        """
        # w = -(f / (self.r-1.0) ) # the weight

        self.X=array_append(self.X,xy)
        self.F=array_append(self.F,f)
        # self.W=array_append(self.W, -(f / (self.r-1.0) ))
        
        return True

    def value(self,X):
        return self.interpolate(X)
    
    def interpolate(self,X):
        X=np.asanyarray(X)
        newF = np.zeros( X.shape[:-1], np.float64 )
        
        if len(self.F)==0:
            newF[...]=np.nan
            return newF

        # need to compute all pairs of distances:
        # self.X ~ [N,2]
        # X ~ [L,M,...,2]

        # some manual index wrangling to get an outside-join-multiply
        idx=(slice(None),) + tuple([None]*(X.ndim-1))

        dx=X[None,...,0] - self.X[ idx + (0,)]
        dy=X[None,...,1] - self.X[ idx + (1,)]
        dist = np.sqrt(dx**2 + dy**2)

        f = self.F[idx] + dist*(self.r-1.0)
        
        newF[...] = f.min(axis=0)
        return newF

    def to_grid(self,*a,**k):
        # XYZField implementation is no good to us.
        return Field.to_grid(self,*a,**k)

    @staticmethod 
    def read_shps(shp_names,value_field='value',r=1.1,redundant_factor=None):
        """ Read points or lines from a list of shapefiles, and construct
        an apollonius graph from the combined set of features.  Lines will be
        downsampled at the scale of the line.
        """
        lines=[]
        values=[]

        for shp_name in shp_names:
            print("Reading %s"%shp_name)

            layer=wkb2shp.shp2geom(shp_name)
            
            for i in range(len(layer)):
                geo = layer['geom'][i]

                lines.append(np.array(geo.coords))
                values.append(layer[value_field][i])
        return PyApolloniusField.from_polylines(lines,values,
                                                r=r,redundant_factor=redundant_factor)

    @staticmethod
    def from_polylines(lines,values,r=1.1,redundant_factor=None):
        X = []
        F = []
        edges = []

        for coords,value in zip(lines,values):
            if len(coords) > 1: # it's a line - upsample
                # need to say closed_ring=0 so it doesn't try to interpolate between
                # the very last point back to the first
                coords = upsample_linearring(coords,value,closed_ring=0)
            if all(coords[-1]==coords[0]):
                coords = coords[:-1]

            # remove duplicates:
            mask = np.all(coords[0:-1,:] == coords[1:,:],axis=1)
            if np.sum(mask)>0:
                print("WARNING: removing duplicate points in shapefile")
                print(coords[mask])
                coords = coords[~mask]

            X.append( coords )
            F.append( value*np.ones(len(coords)) )

        X = np.concatenate( X )
        F = np.concatenate( F )
        return PyApolloniusField(X=X,F=F,r=r,redundant_factor=redundant_factor)

has_apollonius=False
try:
    import CGAL
    # And does it have Apollonius graph bindings?
    cgal_bindings = None
    try:
        # from CGAL import Point_2,Site_2
        from CGAL.CGAL_Kernel import Point_2# , Site_2

        import CGAL.CGAL_Apollonius_Graph_2 as Apollonius_Graph_2
        cgal_bindings = 'old'
    except ImportError:
        pass
    if cgal_bindings is None:
        # let it propagate out
        from CGAL.CGAL_Kernel import Point_2
        from CGAL.CGAL_Apollonius_Graph_2 import Apollonius_Graph_2,Site_2
        # print "Has new bindings"
        cgal_bindings = 'new'
    
    has_apollonius=True
    class ApolloniusField(XYZField):
        """ Takes a set of vertices and the allowed scale at each, and
        extrapolates across the plane based on a uniform telescoping rate
        """

        # Trying to optimize some -
        #   it segfault under the conditions:
        #      locality on insert
        #      locality on query
        #      redundant_factor = 0.9
        #      quantize=True/False

        # But it's okay if redundant factor is None

        # These are disabled while debugging the hangs on CGAL 4.2
        # with new bindings
        # enable using the last insert as a clue for the next insert
        locality_on_insert = False # True
        # enable using the last query as a clue for the next query
        locality_on_query = False # True
        quantize=False
        
        def __init__(self,X,F,r=1.1,redundant_factor=None):
            """
            redundant_factor: if a point being inserted has a scale which is larger than the redundant_factor
            times the existing scale at its location, then don't insert it.  So typically it would be something
            like 0.95, which says that if the existing scale at X is 100, and this point has a scale of 96, then
            we don't insert.
            """
            XYZField.__init__(self,X,F)
            self.r = r
            self.redundant_factor = redundant_factor
            self.construct_apollonius_graph()

        # Pickle support -
        def __getstate__(self):
            """ the CGAL.ApolloniusGraph can't be pickled - have to recreate it
            """
            d = self.__dict__.copy()
            d['ag'] = 'recreate'
            d['last_inserted'] = None
            d['last_query_vertex'] = None
            return d
        def __setstate__(self,d):
            self.__dict__.update(d)
            self.construct_apollonius_graph()

        def construct_apollonius_graph(self,quantize=False):
            """
            quantize: coordinates will be truncated to integers.  Not sure why this is relevant -
            might make it faster or more stable??  pretty sure that repeated coordinates will
            keep only the tightest constraint
            """
            self.quantize = quantize
            if len(self.X) > 0:
                self.offset = self.X.mean(axis=0)
            else:
                self.offset = np.zeros(2)

            print("Constructing Apollonius Graph.  quantize=%s"%quantize)
            self.ag = ag = Apollonius_Graph_2()
            self.last_inserted = None

            # if self.redundant_factor is not None:
            self.redundant = np.zeros(len(self.X),bool8)
                
            for i in range(len(self.X)):
                if i % 100 == 0:
                    print(" %8i / %8i"%(i,len(self.X)))
                self.redundant[i] = not self.insert(self.X[i],self.F[i])
            print("Done!")

        def insert(self,xy,f):
            """ directly insert a point into the Apollonius graph structure
            note that this may be used to incrementally construct the graph,
            if the caller doesn't care about the accounting related to the
            field -
            returns False if redundant checks are enabled and the point was
            deemed redundant.
            """
            x,y = xy - self.offset
            # This had been just -self.F[i], but I think that was wrong.
            w = -(f / (self.r-1.0) )
            if self.quantize:
                x = int(x)
                y = int(y)

            pnt = Point_2(x,y)
            ##
            if self.redundant_factor is not None:
                if self.ag.number_of_vertices() > 0:
                    existing_scale = self.value_at_point(pnt)
                    if self.redundant_factor * existing_scale < f:
                        return False
            ## 
            if self.locality_on_insert and self.last_inserted is not None:
                # generally the incoming data have some locality - this should speed things
                # up.
                try:
                    self.last_inserted = self.ag.insert(Site_2( pnt, w),self.last_inserted)
                except Exception: # no direct access to the real type, ArgumentError
                    print("CGAL doesn't have locality aware bindings.  This might be slower")
                    self.locality_on_insert=False
                    self.last_inserted = self.ag.insert(Site_2( pnt, w))
            else:
                s = Site_2(pnt,w)
                # print "AG::insert: %f,%f,%f"%(s.point().x(),s.point().y(),s.weight())
                #self.last_inserted = self.ag.insert(s)
                # try avoiding saving the result
                self.ag.insert(s)
                # retrieve it to see if it really got inserted like we think
                v = self.ag.nearest_neighbor(pnt)
                s = v.site()
                print("            %f,%f,%f"%(s.point().x(),s.point().y(),s.weight()))
            # it seems to crash if queries are allowed to retain this vertex handle -
            # probably the insertion can invalidate it
            self.last_query_vertex = None
            return True

        last_query_vertex = None
        def value_at_point(self,pnt):
            """ Like interpolate, but takes a CGAL point instead.  really just for the
            skip_redundant option, and called inside interpolate()
            """
            if self.ag.number_of_vertices() == 0:
                return np.nan
            
            if self.locality_on_query and self.last_query_vertex is not None:
                # exploit query locality
                try:
                    v = self.ag.nearest_neighbor(pnt,self.last_query_vertex)
                except Exception: # no direct access to the real type, ArgumentError
                    print("CGAL doesn't have locality aware query bindings.  May be slower.")
                    self.locality_on_query = False
                    v = self.ag.nearest_neighbor(pnt)
            else:
                v = self.ag.nearest_neighbor(pnt)
            self.last_query_vertex = v
            site = v.site()
            dist = np.sqrt( (pnt.x() - site.point().x())**2 +
                            (pnt.y() - site.point().y())**2   )
            # before this didn't have the factor dividing site.weight()
            f = -( site.weight() * (self.r-1.0) ) + dist*(self.r-1.0)
            return f

        def interpolate(self,X):
            newF = np.zeros( X.shape[0], np.float64 )

            for i in range(len(X)):
                x,y = X[i] - self.offset
                # remember, the slices are y, x
                p = Point_2(x,y)
                newF[i] = self.value_at_point(p)

            return newF

        def to_grid(self,nx=2000,ny=2000,interp='apollonius',bounds=None):
            if bounds is not None:
                if len(bounds) == 2:
                    extents = [bounds[0],bounds[2],bounds[1],bounds[3]]
                else:
                    extents = bounds
            else:
                extents = self.bounds()

            if interp!='apollonius':
                print("NOTICE: Apollonius graph was asked to_grid using '%s'"%interp)
                return XYZField.to_grid(self,nx,ny,interp)
            else:
                x = np.linspace(extents[0],extents[1],nx)
                y = np.linspace(extents[2],extents[3],ny)

                griddedF = np.zeros( (len(y),len(x)), np.float64 )

                for xi in range(len(x)):
                    for yi in range(len(y)):
                        griddedF[yi,xi] = self( [x[xi],y[yi]] )

                return SimpleGrid(extents,griddedF)

        @staticmethod 
        def read_shps(shp_names,value_field='value',r=1.1,redundant_factor=None):
            """ Read points or lines from a list of shapefiles, and construct
            an apollonius graph from the combined set of features.  Lines will be
            downsampled at the scale of the line.
            """
            lines=[]
            values=[]
            
            for shp_name in shp_names:
                print("Reading %s"%shp_name)

                ods = ogr.Open(shp_name)

                layer = ods.GetLayer(0)

                while 1:
                    feat = layer.GetNextFeature()
                    if feat is None:
                        break

                    geo = wkb.loads(feat.GetGeometryRef().ExportToWkb())

                    lines.append(np.array(geo.coords))
                    values.append(feat.GetField(value_field))
            return ApolloniusField.from_polylines(lines,values,
                                                  r=r,redundant_factor=redundant_factor)

        @staticmethod
        def from_polylines(lines,values,r=1.1,redundant_factor=None):
            X = []
            F = []
            edges = []

            for coords,value in zip(lines,values):
                if len(coords) > 1: # it's a line - upsample
                    # need to say closed_ring=0 so it doesn't try to interpolate between
                    # the very last point back to the first
                    coords = upsample_linearring(coords,value,closed_ring=0)
                if all(coords[-1]==coords[0]):
                    coords = coords[:-1]

                # remove duplicates:
                mask = all(coords[0:-1,:] == coords[1:,:],axis=1)
                if sum(mask)>0:
                    print("WARNING: removing duplicate points in shapefile")
                    print(coords[mask])
                    coords = coords[~mask]

                X.append( coords )
                F.append( value*np.ones(len(coords)) )
                
            X = concatenate( X )
            F = concatenate( F )
            return ApolloniusField(X=X,F=F,r=r,redundant_factor=redundant_factor)
    
except ImportError:
    #print "CGAL unavailable."
    pass
except AttributeError:
    # print("You have CGAL, but no Apollonius Graph bindings - auto-telescoping won't work")
    pass

if not has_apollonius:
    has_apollonius=True
    log.info("Falling back to slow python implementation of ApolloniusField")
    ApolloniusField=PyApolloniusField

class ConstrainedScaleField(XYZField):
    """ Like XYZField, but when new values are inserted makes sure that
    neighboring nodes are not too large.  If an inserted scale is too large
    it will be made smaller.  If a small scale is inserted, it's neighbors
    will be checked, and made smaller as necessary.  These changes are
    propagated to neighbors of neighbors, etc.

    As points are inserted, if a neighbor is far enough away, this will
    optionally insert new points along the edges connecting with that neighbor
    to limit the extent that the new point affects too large an area
    """
    r=1.1 # allow 10% growth per segment

    def check_all(self):
        t = self.tri()
        edges = t.edge_db

        Ls = np.sqrt( (t.x[edges[:,0]] - t.x[edges[:,1]])**2 +
                      (t.y[edges[:,0]] - t.y[edges[:,1]])**2  )
        dys = self.F[edges[:,0]] - self.F[edges[:,1]]
        
        slopes = abs(dys / Ls)

        if any(slopes > self.r-1.0):
            bad_edges = where(slopes > self.r-1.0)[0]
            
            print("Bad edges: ")
            for e in bad_edges:
                a,b = edges[e]
                if self.F[a] > self.F[b]:
                    a,b = b,a
                
                L = np.sqrt( (t.x[a]-t.x[b])**2 + (t.y[a]-t.y[b])**2 )
                allowed = self.F[a] + L*(self.r - 1.0)
                print("%d:%f --[L=%g]-- %d:%f > %f"%(a,self.F[a],
                                                     L,
                                                     b,self.F[b],
                                                     allowed))
                print("  " + str( edges[e] ))
            return False
        return True

    # how much smaller than the 'allowed' value to make nodes
    #  so if the telescope factor says that the node can be 10m,
    #  we'll actually update it to be 8.5m
    safety_factor = 0.85
    
    def add_point(self,pnt,value,allow_larger=False):
        accum = [] # accumulates a list of ( [x,y], scale ) tuples for limiter points
        
        # before adding, see if there is one already in there that's close by
        old_value = self(pnt)

        if old_value < 0:
            print("  count of negative values: ",sum(self.F < 0))
            print("  point in question: ",pnt)
            print("  old_value",old_value)
            fg = self.to_grid(1000,1000)
            fg.plot()
            global bad
            bad = self
            raise Exception("Old value at new point is negative!")

        if not allow_larger and (value > old_value):
            print("Not adding this point, because it is actually larger than existing ones")
            return None

        ## ! Need to be careful about leaning to hard on old_value -
        #    the nearest neighbors interpolation doesn't guarantee the same value
        #    as linear interpolation between nodes ( I think ), so it's possible for
        #    things to look peachy keen from the nn interp but when comparing along edges
        #    it starts looking worse.

        ## STATUS
        #  I think the order of adding intermediate points needs to change.
        #  maybe we add the starting point, using it's old_value
        #  then look at its neighbors... confused...
        
        print("-----------Adding point: %s %g=>%g-----------"%(pnt,old_value,value))
        
        j = self.nearest(pnt)
        dist = np.sqrt( sum((self.X[j] - pnt)**2) )
        if dist < 0.5*value:
            i = j
            print("add_point redirected, b/c a nearby point already exists.")
            # need an extra margin of safety here -
            #   we're updating a point that is dist away, and we need the scale
            #   right here to be value.  
            F_over_there = value - dist*(self.r-1.0)
            if F_over_there < self.F[i]:
                self.F[i] = self.safety_factor * F_over_there
                print("  updating value of %s to %f"%(i,self.F[i]))
                self.check_scale(i,old_value = old_value)
        else:
            i = XYZField.add_point(self,pnt,value)
            print("  inserted %d with value %f"%(i,self.F[i]))
            # these are the edges in which the new node participates
            self.check_scale(i,old_value=old_value)

        return i

    def check_scale(self,i,old_value=None):
        """
        old_value: if specified, on each edge, if the neighbor is far enough away, insert
        a new node along the edge at the scale that it would have been if we hadn't
        adjusted this node
        """
        # print "Check scale of %s"%i
        
        # First, make sure that we are not too large for any neighbors:
        t = self.tri()
        edges = where( t.edge_db == i )[0]
        for e in edges:
            a,b = t.edge_db[e]
            # enforce that a is the smaller of the two
            if self.F[a] > self.F[b]:
                a,b = b,a
            # this time around, we only care about places where i is the larger
            if a==i:
                continue
            
            L= np.sqrt( (t.x[a] - t.x[b])**2 + (t.y[a] - t.y[b])**2 )

            A = self.F[a]
            B = self.F[b]

            allowed = A + L*(self.r-1.0)

            if B > allowed:
                # print "Had to adjust down the requested scale of point"
                self.F[b] = self.safety_factor*allowed

        # Now we know that the new point is not too large for anyone - see if any of
        # it's neighbors are too small.
        
        to_visit = [ (i,old_value) ]
        to_add = []

        orig_i = i
        
        # used to be important for this to be breadth-first...
        # also, this whole thing is hack-ish.  
        while len(to_visit) > 0:
            i,old_value = to_visit.pop(0)

            t = self.tri()
            edges = where( t.edge_db == i )[0]

            for e in edges:
                a,b = t.edge_db[e]

                # Make b the one that is not i
                if b==i:
                    a,b = b,a

                # print "From a=%d visiting b=%d"%(a,b)

                # So we are checking on point b, having come from a, but
                # ultimately we just care whether b is valid w.r.t orig_i
                
                # print "Checking on edge ",a,b
                L  = np.sqrt( (t.x[orig_i] - t.x[b])**2 + (t.y[orig_i] - t.y[b])**2 )
                La = np.sqrt( (t.x[a] - t.x[b])**2 + (t.y[a] - t.y[b])**2 )
                # print "    Length is ",L

                ORIG = self.F[orig_i]
                A = self.F[a] # 
                B = self.F[b]
                # print "    Scales A(%d)=%g  B(%d)=%g"%(a,A,b,B)

                allowed = min( ORIG + L*(self.r-1.0),
                               A    + La*(self.r-1.0) )
                
                # print "    Allowed from %d or %d is B: %g"%(orig_i,a,allowed)
                
                if B > allowed:
                    self.F[b] = self.safety_factor * allowed # play it safe...
                    # print "  Updating B(%d) to allowed scale %f"%(b,self.F[b])
                    to_visit.append( (b,B) )
                # elif (B < 0.8*allowed) and (old_value is not None) and (A<0.8*old_value) and (L > 5*A):
                elif (B>A) and (old_value is not None) and (A<0.8*old_value) and (L>5*A):
                    # the neighbor was significantly smaller than the max allowed,
                    # so we should limit the influence of this new point.
                    #
                    # used to be a safety_factor*allowed here, now just allowed...
                    alpha = (old_value - A) / (old_value - A + allowed - B)
                    if alpha < 0.65:
                        # if the intersection is close to B, don't bother...
                        new_point = alpha*self.X[b] + (1-alpha)*self.X[a]
                        # another 0.99 just to be safe against rounding
                        # 
                        # New approach: use the distance to original point
                        newL = np.sqrt( (t.x[orig_i] - new_point[0])**2 + (t.y[orig_i] - new_point[1])**2 )

                        # constrained by valid value based on distance from starting point as well as
                        # the old value 
                        new_value = min(ORIG + 0.95*newL*(self.r-1.0), # allowed value 
                                        0.99*(alpha*B + (1-alpha)*old_value) ) # value along the old line

                        # print "INTERMEDIATE:"
                        # print "  old_value at A: %g"%old_value
                        # print "  new value at A: %g"%A
                        # print "  curr value at B: %g"%B
                        # print "  allowed at B: %g"%allowed
                        # print "  alpha from A: %g"%alpha
                        # print "  new value for interpolated point: %g"%new_value
                        # 
                        # print "Will add intermediate point %s = %g"%(new_point,new_value)
                        to_add.append( (new_point, new_value) )

                    
        print("Adding %d intermediate points"%len(to_add))
        for p,v in to_add:
            if v < 0:
                raise Exception("Value of intermediate point is negative")
            i = self.add_point(p+0.01*v,v,allow_larger=1)
            # print "added intermediate point ",i


    def remove_invalid(self):
        """ Remove nodes that are too big for their delaunay neighbors
        """
        while 1:
            t = self.tri()
            edges = t.edge_db

            Ls = np.sqrt( (t.x[edges[:,0]] - t.x[edges[:,1]])**2 +
                          (t.y[edges[:,0]] - t.y[edges[:,1]])**2  )
            dys = self.F[edges[:,0]] - self.F[edges[:,1]]

            slopes = (dys / Ls)

            bad0 = slopes > self.r-1.0
            bad1 = (-slopes) > self.r-1.0

            bad_nodes = union1d( edges[bad0,0], edges[bad1,1] )
            if len(bad_nodes) == 0:
                break
            print("Removing %d of %d"%(len(bad_nodes),len(self.F)))

            to_keep = np.ones(len(self.F),bool)
            to_keep[bad_nodes] = False

            self.F = self.F[to_keep]
            self.X = self.X[to_keep]

            self._tri = None
            self._nn_interper = None
            self._lin_interper = None
            self.index = None

        

            

class XYZText(XYZField):
    def __init__(self,fname,sep=None,projection=None):
        self.filename = fname
        fp = file(fname,'rt')

        data = np.array([list(map(float,line.split(sep))) for line in fp])
        fp.close()

        XYZField.__init__(self,data[:,:2],data[:,2],projection=projection)



## The rest of the density field stuff:
class ConstantField(Field):
    def __init__(self,c):
        self.c = float(c)
        Field.__init__(self)
        
    def value(self,X):
        X=np.asanyarray(X)
        return self.c * np.ones(X.shape[:-1])
        

class BinopField(Field):
    """ Combine arbitrary fields with binary operators """
    def __init__(self,A,op,B):
        Field.__init__(self)
        self.A = A
        self.op = op
        self.B = B

    def __getstate__(self):
        d = self.__dict__.copy()
        d['op'] = self.op2str()
        return d
    def __setstate__(self,d):
        self.__dict__.update(d)
        self.op = self.str2op(self.op)

    # cross your fingers...
    def op2str(self):
        return self.op.__name__
    def str2op(self,s):
        return eval(s)
    
        
    def value(self,X):
        try: # if isinstance(self.A,Field):
            a = self.A.value(X)
        except: # FIX - masks errors!
            a = self.A
            
        try: # if isinstance(self.B,Field):
            b = self.B.value(X)
        except: # FIX - masks errors!
            b = self.B
            
        return self.op(a,b)



class Field3D(Field):
    pass

class ZLevelField(Field3D):
    """ One representation of a 3-D field.
    We have a set of XY points and a water column associated with each.
    Extrapolation pulls out the closest water column, and extends the lowest
    cell if necessary.
    """
    def __init__(self,X,Z,F):
        Field3D.__init__(self)

        self.X = X
        self.Z = Z
        self.F = ma.masked_invalid(F)

        # 2-D index:
        self.surf_field = XYZField(self.X,np.arange(len(self.X)))
        self.surf_field.build_index()

    def shift_z(self,delta_z):
        self.Z += delta_z
    
    def distance_along_transect(self):
        d = (diff(self.X,axis=0)**2).sum(axis=1)**0.5
        d = d.cumsum()
        d = concatenate( ([0],d) )
        return d
        
    def plot_transect(self):
        """ Plots the data in 2-D as if self.X is in order as a transect.
        The x axis will be distance between points.  NB: if the data are not
        organized along a curve, this plot will make no sense!
        """
        x = self.distance_along_transect()
        
        meshY,meshX = np.meshgrid(self.Z,x)
        all_x = meshX.ravel()
        all_y = meshY.ravel()
        all_g = transpose(self.F).ravel()

        if any(all_g.mask):
            valid = ~all_g.mask

            all_x = all_x[valid]
            all_y = all_y[valid]
            all_g = all_g[valid]
        scatter(all_x,all_y,60,all_g,linewidth=0)

    def plot_surface(self):
        scatter(self.X[:,0],self.X[:,1],60,self.F[0,:],linewidth=0)

    _cached = None # [(x,y),idxs]
    def extrapolate(self,x,y,z):
        pnt = np.array([x,y])
        if self._cached is not None  and (x,y) == self._cached[0]:
            idxs = self._cached[1]
        else:
            # find the horizontal index:
            count = 4
            idxs = self.surf_field.nearest(pnt,count)
            self._cached = [ (x,y), idxs]
        
        zi = searchsorted( self.Z,z)
        if zi >= len(self.Z):
            zi = len(self.Z) - 1

        vals = self.F[zi,idxs]
        
        weights = 1.0 / ( ((pnt - self.X[idxs] )**2).sum(axis=1)+0.0001)

        val = (vals*weights).sum() / weights.sum()
        return val
    

# from pysqlite2 import dbapi2 as sqlite
# 
# class XYZSpatiaLite(XYZField):
#     """ Use spatialite as a backend for storing an xyz field
#     """
#     def __init__(self,fname,src=None):
#         self.conn = sqlite.connect(fname)
#         self.conn.enable_load_extension(1)
#         self.curs = self.conn.cursor()
#         self.curs.execute("select load_extension('/usr/local/lib/libspatialite.so')")
# 
#         self.ensure_schema()
#         
#         if src:
#             self.load_from_field(src)
# 
#     schema = """
#     create table points (id, geom ..."""
#     def ensure_schema(self):
#         pass
#     
            

    

class QuadrilateralGrid(Field):
    """ Common code for grids that store data in a matrix
    """
    def to_xyz(self):
        xyz = self.xyz()

        good = ~np.isnan(xyz[:,2])

        return XYZField( xyz[good,:2], xyz[good,2], projection = self.projection() )

class CurvilinearGrid(QuadrilateralGrid):
    def __init__(self,X,F,projection=None):
        """ F: 2D matrix of data values
            X: [Frows,Fcols,2] matrix of grid locations [x,y]
            Assumes that the grid is reasonable (i.e. doesn't have intersecting lines
            between neighbors)
        """
        QuadrilateralGrid.__init__(self,projection=projection)
        self.X = X
        self.F = F

    def xyz(self):
        """ unravel to a linear sequence of points
        """
        xyz = np.zeros( (self.F.shape[0] * self.F.shape[1], 3), np.float64 )
        
        xyz[:,:2] = self.X.ravel()
        xyz[:,2] = self.F.ravel()

        return xyz

    @with_plt
    def plot(self,**kwargs):
        # this is going to be slow...
        self.scatter = plt.scatter( self.X[:,:,0].ravel(),
                                    self.X[:,:,1].ravel(),
                                    c=self.F[:,:].ravel(),
                                    antialiased=False,marker='s',lod=True,
                                    lw=0,**kwargs )
        
    def apply_xform(self,xform):
        new_X = self.X.copy()

        print("Transforming points")
        for row in range(new_X.shape[0]):
            print(".")
            for col in range(new_X.shape[1]):
                new_X[row,col,:] = xform.TransformPoint(*self.X[row,col])[:2]
        print("Done transforming points")
                        

        # projection should get overwritten by the caller
        return CurvilinearGrid(new_X,self.F,projection='reprojected')
                
    def bounds(self):
        xmin = self.X[:,:,0].min()
        xmax = self.X[:,:,0].max()
        ymin = self.X[:,:,1].min()
        ymax = self.X[:,:,1].max()

        return (xmin,xmax,ymin,ymax)

    # cross-grid arithmetic.  lots of room for optimization...

    def regrid(self,b,interpolation='nearest'):
        """ returns an F array corresponding to the field B interpolated
        onto our grid
        """

        X = self.X.reshape( (-1,2) )

        newF = b.interpolate(X,interpolation=interpolation)
        
        return newF.reshape( self.F.shape )
        
    def __sub__(self,b):
        if isinstance(b,CurvilinearGrid) and id(b.X) == id(self.X):
            print("Reusing this grid.")
            Fb = self.F - b.F
        else:
            Fb = self.regrid( b )
            Fb = self.F - Fb

        return CurvilinearGrid(X=self.X, F= Fb, projection=self.projection() )
    
class SimpleGrid(QuadrilateralGrid):
    int_nan = -9999

    # Set to "linear" to have value() calls use linear interpolation
    default_interpolation = "nearest"
    
    def __init__(self,extents,F,projection=None):
        """ extents: minx, maxx, miny, maxy
            NB: these are node-centered values, so if you're reading in
            pixel-based data where the dimensions are given to pixel edges,
            be sure to add a half pixel.
        """
        self.extents = extents
        self.F = F

        QuadrilateralGrid.__init__(self,projection=projection)

        self.dx,self.dy = self.delta()

    def copy(self):
        return SimpleGrid(extents=list(self.extents),F=self.F.copy(),projection=self.projection())

    def delta(self):
        return ( (self.extents[1] - self.extents[0]) / (self.F.shape[1]-1.0),
                 (self.extents[3] - self.extents[2]) / (self.F.shape[0]-1.0) )

    def trace_contour(self,vmin,vmax,union=True):
        """
        Trace a filled contour between vmin and vmax, returning
        a single shapely geometry (union=True) or a list of
        polygons (union=False).
<<<<<<< HEAD
        Uses matplotlib to do the actual contour construction
=======
        Uses matplotlib to do the actual contour construction.

        Note that matplotlib is not infallible here, and complicated
        or large inputs can create erroneous output.  gdal_contour
        might help.
>>>>>>> 1d46352d
        """
        cset=self.contourf([vmin,vmax],ax='hidden')
        segs=cset.allsegs
        geoms=[]
        for seg in segs[0]:
            geoms.append( geometry.Polygon(seg) )
        if union:
            poly=geoms[0]
            for geo in geoms[1:]:
                poly=poly.union(geo)
            return poly
        else:
            return geoms
        
    @with_plt
    def contourf(self,*args,**kwargs):
        X,Y = self.XY()
        ax=kwargs.pop('ax',None)
        if ax=='hidden':
            tmp_ax=True
            fig=plt.figure(999)
            ax=fig.gca()
        else:
            tmp_ax=False
            ax=ax or plt.gca()
        cset=ax.contourf(X,Y,self.F,*args,**kwargs)
        if tmp_ax:
            plt.close(fig)
        return cset
    @with_plt
    def contour(self,*args,**kwargs):
        X,Y = self.XY()
        ax=kwargs.pop('ax',None) or plt.gca()
        return ax.contour(X,Y,self.F,*args,**kwargs)
    @with_plt
    def plot(self,**kwargs):
        dx,dy = self.delta()

        maskedF = ma.array(self.F,mask=np.isnan(self.F))

        if 'ax' in kwargs:
            kwargs = dict(kwargs)
            ax = kwargs['ax']
            del kwargs['ax']
            ims = ax.imshow
        else:
            ims = plt.imshow
            
        return ims(maskedF,origin='lower',
                   extent=[self.extents[0]-0.5*dx, self.extents[1]+0.5*dx,
                           self.extents[2]-0.5*dy, self.extents[3]+0.5*dy],
                   **kwargs)

    def xy(self):
        x = np.linspace(self.extents[0],self.extents[1],self.F.shape[1])
        y = np.linspace(self.extents[2],self.extents[3],self.F.shape[0])
        return x,y
    
    def XY(self):
        X,Y = np.meshgrid(*self.xy())
        return X,Y

    def xyz(self):
        """ unravel to a linear sequence of points
        """
        X,Y = self.XY()

        xyz = np.zeros( (self.F.shape[0] * self.F.shape[1], 3), np.float64 )
        
        xyz[:,0] = X.ravel()
        xyz[:,1] = Y.ravel()
        xyz[:,2] = self.F.ravel()

        return xyz

    def to_xyz(self):
        """  The simple grid version is a bit smarter about missing values,
        and tries to avoid creating unnecessarily large intermediate arrays
        """
        x,y = self.xy()

        if hasattr(self.F,'mask') and self.F.mask is not False:
            self.F._data[ self.F.mask ] = np.nan
            self.F = self.F._data

        if self.F.dtype in (np.int16,np.int32):
            good = (self.F != self.int_nan)
        else:
            good = ~np.isnan(self.F)

        i,j = where(good)

        X = np.zeros( (len(i),2), np.float64 )
        X[:,0] = x[j]
        X[:,1] = y[i]
              

        return XYZField( X, self.F[good], projection = self.projection() )
 
        
    def to_curvilinear(self):
        X,Y = self.XY()
        
        XY = concatenate( ( X[:,:,None], Y[:,:,None]), axis=2)

        cgrid = CurvilinearGrid(XY,self.F)
        return cgrid
    
    def apply_xform(self,xform):
        # assume that the transform is not a simple scaling in x and y,
        # so we have to switch to a curvilinear grid.
        cgrid = self.to_curvilinear()

        return cgrid.apply_xform(xform)
        
    def crop(self,rect=None,indexes=None):
        dx,dy = self.delta()
        
        if rect is not None:
            xmin,xmax,ymin,ymax = rect


            min_col = int( max( np.floor( (xmin - self.extents[0]) / dx ), 0) )
            max_col = int( min( np.ceil( (xmax - self.extents[0]) / dx ), self.F.shape[1]-1) )

            min_row = int( max( np.floor( (ymin - self.extents[2]) / dy ), 0) )
            max_row = int( min( np.ceil( (ymax - self.extents[2]) / dy ), self.F.shape[0]-1) )

            # print(min_row, max_row, min_col, max_col)
            return self.crop(indexes=[min_row,max_row,min_col,max_col])
        elif indexes is not None:
            min_row,max_row,min_col,max_col = indexes
            newF = self.F[min_row:max_row+1, min_col:max_col+1]
            new_extents = [self.extents[0] + min_col*dx,
                           self.extents[0] + max_col*dx,
                           self.extents[2] + min_row*dy,
                           self.extents[2] + max_row*dy ]
            
            return SimpleGrid(extents = new_extents,
                              F = newF,
                              projection = self.projection() )
        else:
            raise Exception("must specify one of rect [default] or indexes")

    def bounds(self):
        return np.array(self.extents)

    def interpolate(self,X,interpolation=None,fallback=True):
        """ interpolation can be nearest or linear
        """
        if interpolation is None:
            interpolation = self.default_interpolation
        
        xmin,xmax,ymin,ymax = self.bounds()
        dx,dy = self.delta()

        if interpolation == 'nearest':
            # 0.49 will give us the nearest cell center.
            # recently changed X[:,1] to X[...,1] - hopefully will accomodate
            # arbitrary shapes for X
            rows = (0.49 + (X[...,1] - ymin) / dy).astype(np.int32)
            cols = (0.49 + (X[...,0] - xmin) / dx).astype(np.int32)
            bad = (rows<0) | (rows>=self.F.shape[0]) | (cols<0) | (cols>=self.F.shape[1])
        elif interpolation == 'linear':
            # for linear, we choose the floor() of both
            row_alpha = ((X[...,1] - ymin) / dy)
            col_alpha = ((X[...,0] - xmin) / dx)

            rows = row_alpha.astype(np.int32)
            cols = col_alpha.astype(np.int32)

            row_alpha -= rows # [0,1]
            col_alpha -= cols # [0,1]

            # and we need one extra on the high end
            bad = (rows<0) | (rows>=self.F.shape[0]-1) | (cols<0) | (cols>=self.F.shape[1]-1)
        else:
            raise Exception("bad interpolation type %s"%interpolation)

        if rows.ndim > 0:
            rows[bad] = 0
            cols[bad] = 0
        elif bad:
            rows = cols = 0

        if interpolation == 'nearest':
            result = self.F[rows,cols]
        else:
            result =   self.F[rows,cols]    *(1.0-row_alpha)*(1.0-col_alpha) \
                     + self.F[rows+1,cols]  *row_alpha      *(1.0-col_alpha) \
                     + self.F[rows,cols+1]  *(1.0-row_alpha)*col_alpha \
                     + self.F[rows+1,cols+1]*row_alpha      *col_alpha

        # It may have been an int field, and now we need to go to float and set some nans:
        if result.dtype in (int,np.int8,np.int16,np.int32,np.int64):
            print("Converting from %s to float"%result.dtype)
            result = result.astype(np.float64)
            result[ result==self.int_nan ] = np.nan
        if result.ndim>0:
            result[bad] = np.nan
        elif bad:
            result = np.nan

        # let linear interpolation fall back to nearest at the borders:
        if interpolation=='linear' and fallback and any(bad):
            result[bad] = self.interpolate(X[bad],interpolation='nearest',fallback=False)
            
        return result

    def value(self,X):
        return self.interpolate(X)

    def value_on_edge(self,e,samples=None,**kw):
        """ Return the value averaged along an edge - the generic implementation
        just takes 5 samples evenly spaced along the line, using value()
        """
        if samples is None:
            res = min(self.dx,self.dy)
            l = norm(e[1]-e[0])
            samples = int(np.ceil(l/res))

        return Field.value_on_edge(self,e,samples=samples,**kw)

    def upsample(self,factor=2):
        x = np.linspace(self.extents[0],self.extents[1],1+factor*(self.F.shape[1]-1))
        y = np.linspace(self.extents[2],self.extents[3],1+factor*(self.F.shape[0]-1))
        
        new_F = np.zeros( (len(y),len(x)) , np.float64 )

        for row in range(len(y)):
            for col in range(len(x)):
                new_F[row,col] = 0.25 * (self.F[row//2,col//2] +
                                         self.F[(row+1)//2,col//2] +
                                         self.F[row//2,(col+1)//2] +
                                         self.F[(row+1)//2,(col+1)//2])
        
        return SimpleGrid(self.extents,new_F)
    def downsample(self,factor,method='decimate'):
        """
        method: 'decimate' just takes every nth sample
                'ma_mean' takes the mean of n*n blocks, and is nan
                  and mask aware.
        """
        factor = int(factor)

        # use a really naive downsampling for now:
        if method=='decimate':
            new_F = np.array(self.F[::factor,::factor])
        elif method=='ma_mean':
            # if not isinstance(self.F,np.ma.core.MaskedArray):
            F=self.F
            nr,nc=F.shape
            nr+=(-nr)%factor # pad to even multiple
            nc+=(-nc)%factor # pad...
            F2=np.ma.zeros((nr,nc))
            F2[:]=np.nan
            F2[:F.shape[0],:F.shape[1]]=F
            F2=np.ma.masked_invalid(F2)
            F2=F2.reshape([nr//factor,factor,nc//factor,factor]) 
            F2=F2.transpose([0,2,1,3]).reshape([nr//factor,nc//factor,factor*factor])
            new_F=F2.mean(axis=2)
        else:
            assert False

        x,y = self.xy()

        new_x = x[::factor]
        new_y = y[::factor]

        new_extents = [x[0],x[-1],y[0],y[-1]]

        return SimpleGrid(new_extents,new_F)

    ## Methods to fill in missing data
    def fill_by_griddata(self):
        """ Basically griddata - limits the input points to the borders 
        of areas missing data.
        Fills in everything within the convex hull of the valid input pixels.
        """
        
        # Find pixels missing one or more neighbors:
        valid = isfinite(self.F)
        all_valid_nbrs = np.ones(valid.shape,'bool')
        all_valid_nbrs[:-1,:] &= valid[1:,:] # to the west
        all_valid_nbrs[1:,:] &=  valid[:-1,:] # to east
        all_valid_nbrs[:,:-1] &= valid[:,1:] # to north
        all_valid_nbrs[:,1:] &= valid[:,:-1] # to south

        missing_a_nbr = valid & (~ all_valid_nbrs )

        i,j = nonzero(missing_a_nbr)

        x = np.arange(self.F.shape[0])
        y = np.arange(self.F.shape[1])

        values = self.F[i,j]

        # Try interpolating the whole field - works, but slow...
        # some issue here with transpose.
        # x ~ 1470 - but it's really rows
        # y ~ 1519 - but it's really columns.
        # so griddata takes (xi,yi,zi, x,y)
        # but returns as rows,columns
        # fill_data ~ [1519,1470]
        # old way: fill_data = griddata(i,j,values,x,y)
        fill_data = griddata(j,i,values,y,x)

        self.F[~valid] = fill_data[~valid] # fill_data is wrong orientation

    # Is there a clever way to use convolution here -
    def fill_by_convolution(self,iterations=7,smoothing=0,kernel_size=3):
        """  Better for filling in small seams - repeatedly
        applies a 3x3 average filter.  On each iteration it can grow
        the existing data out by 2 pixels.
        Note that by default there is not 
        a separate smoothing process - each iteration will smooth
        the pixels from previous iterations, but a pixel that is set
        on the last iteration won't get any smoothing.

        Set smoothing >0 to have extra iterations where the regions are not
        grown, but the averaging process is reapplied.

        If iterations is 'adaptive', then iterate until there are no nans.
        """
        kern = np.ones( (kernel_size,kernel_size) )

        valid = np.isfinite(self.F) 

        bin_valid = valid.copy()
        # newF = self.F.copy()
        newF = self.F # just do it in place
        newF[~valid] = 0.0

        if iterations=='adaptive':
            iterations=1
            adaptive=True
        else:
            adaptive=False

        i = 0
        while i < iterations+smoothing:
            #for i in range(iterations + smoothing):

            weights = signal.convolve2d(bin_valid,kern,mode='same',boundary='symm')
            values  = signal.convolve2d(newF,kern,mode='same',boundary='symm')

            # update data_or_zero and bin_valid
            # so anywhere that we now have a nonzero weight, we should get a usable value.

            # for smoothing-only iterations, the valid mask isn't expanded
            if i < iterations:
                bin_valid |= (weights>0)

            to_update = (bin_valid & (~valid)).astype(bool)
            newF[to_update] = values[to_update] / weights[to_update]

            i+=1
            if adaptive and (np.sum(~bin_valid)>0):
                iterations += 1 # keep trying
            else:
                adaptive = False # we're done 

        # and turn the missing values back to nan's
        newF[~bin_valid] = np.nan

    def smooth_by_convolution(self,kernel_size=3,iterations=1):
        """
        Repeatedly apply a 3x3 average filter (or other size: kernel_size).
        Similar to the smoothing step of fill_by_convolution, except that
        the effect is applied everywhere, not just in the newly-filled
        areas.
        """
        kern = np.ones( (kernel_size,kernel_size) )

        valid = np.isfinite(self.F) 

        # avoid nan contamination - set these to zero
        self.F[~valid] = 0.0

        for i in range(iterations):
            weights = signal.convolve2d(valid, kern,mode='same',boundary='symm')
            values  = signal.convolve2d(self.F,kern,mode='same',boundary='symm')

            # update data_or_zero and bin_valid
            # so anywhere that we now have a nonzero weight, we should get a usable value.
            self.F[valid] = values[valid] / weights[valid]

        # and turn the missing values back to nan's
        self.F[~valid] = np.nan

    
    def polygon_mask(self,poly):
        """ similar to mask_outside, but:
        much faster due to outsourcing tests to GDAL
        returns a boolean array same size as self.F, with True for 
        pixels inside the polygon.
        """
        # could be made even simpler, by creating OGR features directly from the
        # polygon, rather than create a full-on datasource.
        # likewise, could jump straight to creating a target raster, rather 
        # than creating a SimpleGrid just to get the metadata right.
        import wkb2shp
        raster_ds=self.write_gdal('Memory')
        poly_ds=wkb2shp.wkb2shp("Memory",[poly])
        target_field=SimpleGrid(F=np.zeros(self.F.shape,np.int32),
                                extents=self.extents)
        target_ds = target_field.write_gdal('Memory')
        # write 1000 into the array where the polygon falls.
        gdal.RasterizeLayer(target_ds,[1],poly_ds.GetLayer(0),None,None,[1000],[])
        new_raster=GdalGrid(target_ds)
        return new_raster.F>0
        
    def mask_outside(self,poly,value=np.nan,invert=False,straddle=None):
        """ Set the values that fall outside the given polygon to the
        given value.  Existing nan values are untouched.

        straddle: if None, then only test against the center point
          if True: a pixel intersecting the poly, even if the center is not
          inside, is accepted.
          [future: False: reject straddlers]
        """
        if prep:
            poly = prep(poly)
            
        X,Y = self.xy()
        rect=np.array([[-self.dx/2.0,-self.dy/2.0],
                    [self.dx/2.0,-self.dy/2.0],
                    [self.dx/2.0,self.dy/2.0],
                    [-self.dx/2.0,self.dy/2.0]])
        for col in range(len(X)):
            # print("%d/%d"%(col,len(X)))
            for row in range(len(Y)):
                if isfinite(self.F[row,col]):
                    if straddle is None:
                        p = geometry.Point(X[col],Y[row])
                        if (not poly.contains(p)) ^ invert:# i hope that's the right logic
                            self.F[row,col] = value
                    elif straddle:
                        p = geometry.Polygon( np.array([X[col],Y[row]])[None,:] + rect )
                        if (not poly.intersects(p)) ^ invert:
                            self.F[row,col] = value

    def write(self,fname):
        fp = file(fname,'wb')

        pickle.dump( (self.extents,self.F), fp, -1)
        fp.close()

    def write_gdal_rgb(self,output_file,vmin=None,vmax=None):
        if cm is None:
            raise Exception("No matplotlib - can't map to RGB")
        
        if vmin is None:
            vmin = self.F.min()
        if vmax is None:
            vmax = self.F.max()
            
        fscaled = (self.F-vmin)/(vmax-vmin)
        frgba = (cm.jet(fscaled)*255).astype(np.uint8)

        # Create gtif
        driver = gdal.GetDriverByName("GTiff")
        dst_ds = driver.Create(output_file, self.F.shape[1], self.F.shape[0], 4, gdal.GDT_Byte,
                               ["COMPRESS=LZW"])

        # make nodata areas transparent:
        frgba[:,:,3] = 255*isfinite(self.F)

        # top left x, w-e pixel resolution, rotation, top left y, rotation, n-s pixel resolution
        # Gdal wants pixel-edge extents, but what we store is pixel center extents...
        dx,dy = self.delta()

        # Some GDAL utilities function better if the output is in image coordinates, so flip back
        # if needed
        if dy > 0:
            # print "Flipping to be in image coordinates"
            dy = -dy
            frgba = frgba[::-1,:,:]

        dst_ds.SetGeoTransform( [ self.extents[0]-0.5*dx, dx,
                                  0, self.extents[3]-0.5*dy, 0, dy ] )

        # set the reference info
        if self.projection() is not None:
            srs = osr.SpatialReference()
            srs.SetWellKnownGeogCS(self.projection())
            dst_ds.SetProjection( srs.ExportToWkt() )

        # write the band
        for band in range(4):
            b1 = dst_ds.GetRasterBand(band+1)
            b1.WriteArray(frgba[:,:,band])
        dst_ds.FlushCache()

    gdalwarp = "gdalwarp" # path to command
    def warp_to_match(self,target):
        """
        Given a separte field trg, warp this one to match pixel for pixel.

        self and target should have meaningful projection().
        """
        # adjust for GDAL wanting to pixel edges, not
        # pixel centers
        halfdx = 0.5*target.dx
        halfdy = 0.5*target.dy
        te = "-te %f %f %f %f "%(target.extents[0]-halfdx,target.extents[2]-halfdy,
                                 target.extents[1]+halfdx,target.extents[3]+halfdy)
        ts = "-ts %d %d"%(target.F.T.shape) 
        
        return self.warp(target.projection(),
                         extra=te + ts)
        
    def warp(self,t_srs,s_srs=None,fn=None,extra=""):
        """ interface to gdalwarp
        t_srs: string giving the target projection
        s_srs: override current projection of the dataset, defaults to self._projection
        fn: if set, the result will retained, written to the given file.  Otherwise
          the transformation will use temporary files.        opts: other
        extra: other options to pass to gdalwarp
        """
        tmp_src = tempfile.NamedTemporaryFile(suffix='.tif',delete=False)
        tmp_src_fn = tmp_src.name ; tmp_src.close()
        
        if fn is not None:
            tmp_dest_fn = fn
        else:
            tmp_dest  = tempfile.NamedTemporaryFile(suffix='.tif',delete=False)
            tmp_dest_fn = tmp_dest.name
            tmp_dest.close()

        s_srs = s_srs or self.projection()
        self.write_gdal(tmp_src_fn)
        subprocess.call("%s -s_srs %s -t_srs %s -dstnodata 'nan' %s %s %s"%(self.gdalwarp,s_srs,t_srs,
                                                                            extra,
                                                                            tmp_src_fn,tmp_dest_fn),
                        shell=True)

        result = GdalGrid(tmp_dest_fn)
        os.unlink(tmp_src_fn)
        if fn is None:
            os.unlink(tmp_dest_fn)
        return result
        
    def write_gdal(self,output_file,nodata=None):
        """ Write a Geotiff of the field.

        if nodata is specified, nan's are replaced by this value, and try to tell
        gdal about it.

        if output_file is "Memory", will create an in-memory GDAL dataset and return it.
        """
        
        in_memory= (output_file=='Memory')

        if not in_memory:
            # Create gtif
            driver = gdal.GetDriverByName("GTiff")
            options=["COMPRESS=LZW"]
        else:
            driver = gdal.GetDriverByName("MEM")
            options=[]

        gtype = numpy_type_to_gdal[self.F.dtype.type]
        dst_ds = driver.Create(output_file, self.F.shape[1], self.F.shape[0], 1, gtype,
                               options)
        raster = self.F

        if nodata is not None:
            raster = raster.copy()
            raster[ np.isnan(raster) ] = nodata

        # top left x, w-e pixel resolution, rotation, top left y, rotation, n-s pixel resolution
        # Gdal wants pixel-edge extents, but what we store is pixel center extents...
        dx,dy = self.delta()

        # Some GDAL utilities function better if the output is in image coordinates, so flip back
        # if needed
        if dy > 0:
            # print "Flipping to be in image coordinates"
            dy = -dy
            raster = raster[::-1,:]
        
        dst_ds.SetGeoTransform( [ self.extents[0]-0.5*dx, dx,
                                  0, self.extents[3]-0.5*dy, 0, dy ] )

        # set the reference info
        if self.projection() is not None:
            srs = osr.SpatialReference()
            if srs.SetFromUserInput(self.projection()) != 0:
                log.warning("Failed to set projection (%s) on GDAL output"%(self.projection()))
            dst_ds.SetProjection( srs.ExportToWkt() )

        # write the band
        b1 = dst_ds.GetRasterBand(1)
        if nodata is not None:
            b1.SetNoDataValue(nodata)
        else:
            # does this work?
            b1.SetNoDataValue(np.nan)
        b1.WriteArray(raster)
        if not in_memory:
            dst_ds.FlushCache()
        else:
            return dst_ds

    def point_to_index(self,X):
        X=np.asarray(X)
        x = (X[...,0]-self.extents[0])/self.dx
        y = (X[...,1]-self.extents[2])/self.dy
        return np.array([y,x]).T

    def extract_tile(self,xxyy=None,res=None,match=None,interpolation='linear',missing=np.nan):
        """ Create the requested tile
        xxyy: a 4-element sequence
        match: another field, assumed to be in the same projection, to match
          pixel for pixel.

        interpolation: 'linear','quadratic','cubic' will pass the corresponding order
           to RectBivariateSpline.
         'bilinear' will instead use simple bilinear interpolation, which has the
         added benefit of preserving nans.

        missing: the value to be assigned to parts of the tile which are not covered 
        by the source data.
        """
        if match is not None:
            xxyy = match.extents
            resx,resy = match.delta()
            x,y = match.xy()
        else:
            if res is None:
                resx = resy = self.dx
            else:
                resx = resy = res
            xxyy=as_xxyy(xxyy)
            x = np.arange(xxyy[0],xxyy[1]+resx,resx)
            y = np.arange(xxyy[2],xxyy[3]+resy,resy)
            
        myx,myy = self.xy()

        if interpolation == 'bilinear':
            F=self.F
            def interper(y,x):
                # this is taken from a stack overflow answer
                #  "simple-efficient-bilinear-interpolation-of-images-in-numpy-and-python"
                # but altered so that x and y are 1-D arrays, and the result is a
                # 2-D array (x and y as in inputs to meshgrid)
                
                # scale those to float-valued indices into F
                x = (np.asarray(x)-self.extents[0])/self.dx
                y = (np.asarray(y)-self.extents[2])/self.dy

                x0 = np.floor(x).astype(int)
                x1 = x0 + 1
                y0 = np.floor(y).astype(int)
                y1 = y0 + 1

                x0 = np.clip(x0, 0, F.shape[1]-1)
                x1 = np.clip(x1, 0, F.shape[1]-1)
                y0 = np.clip(y0, 0, F.shape[0]-1)
                y1 = np.clip(y1, 0, F.shape[0]-1)

                Ia = F[ y0,:][:, x0 ]
                Ib = F[ y1,:][:, x0 ]
                Ic = F[ y0,:][:, x1 ]
                Id = F[ y1,:][:, x1 ]

                wa = (x1-x)[None,:] * (y1-y)[:,None]
                wb = (x1-x)[None,:] * (y-y0)[:,None]
                wc = (x-x0)[None,:] * (y1-y)[:,None]
                wd = (x-x0)[None,:] * (y-y0)[:,None]

                result = wa*Ia + wb*Ib + wc*Ic + wd*Id
                result[ y<0,: ] = missing
                result[ y>F.shape[0],: ] = missing
                result[ :, x<0 ] = missing
                result[ :, x>F.shape[1]] = missing

                return result
        else:
            k = ['constant','linear','quadratic','cubic'].index(interpolation)

            
            if any(np.isnan(self.F)):
                F = self.F.copy()
                F[ np.isnan(F) ] = 0.0
            else:
                F = self.F

            # Unfortunately this doesn't respect nan values in F
            interper = RectBivariateSpline(x=myy,y=myx,z=F,kx=k,ky=k)

        # limit to where we actually have data:
        # possible 0.5dx issues here
        xbeg,xend = np.searchsorted(x,self.extents[:2])
        ybeg,yend = np.searchsorted(y,self.extents[2:])
        Ftmp = np.ones( (len(y),len(x)),dtype=self.F.dtype)
        Ftmp[...] = missing
        # This might have some one-off issues
        Ftmp[ybeg:yend,xbeg:xend] = interper(y[ybeg:yend],x[xbeg:xend])
        return SimpleGrid(extents=xxyy,
                          F=Ftmp)

    def gradient(self):
        """ compute 2-D gradient of the field, returning a pair of fields of the
        same size (one-sided differences are used at the boundaries, central elsewhere).
        returns fields: dFdx,dFdy
        """
        # make it the same size, but use one-sided stencils at the boundaries
        dFdx = np.zeros(self.F.shape,np.float64)
        dFdy = np.zeros(self.F.shape,np.float64)

        # central difference in interior:
        dFdx[:,1:-1] = (self.F[:,2:] - self.F[:,:-2]) /(2*self.dx)
        dFdy[1:-1,:] = (self.F[2:,:] - self.F[:-2,:]) /(2*self.dy)

        # one-sided at boundaries:
        dFdx[:,0] = (self.F[:,1] - self.F[:,0])/self.dx
        dFdx[:,-1] = (self.F[:,-1] - self.F[:,-2])/self.dx
        dFdy[0,:] = (self.F[1,:] - self.F[0,:])/self.dy
        dFdy[-1,:] = (self.F[-1,:] - self.F[-2,:])/self.dy

        dx_field = SimpleGrid(extents = self.extents,F = dFdx)
        dy_field = SimpleGrid(extents = self.extents,F = dFdy)
        return dx_field,dy_field

    def hillshade_scalar(self,azimuth_deg=225,zenith_deg=45,z_factor=10):
        dx,dy=self.gradient()
        azimuth_rad=azimuth_deg*np.pi/180
        zenith_rad=zenith_deg*np.pi/180
        
        slope_rad = np.arctan( z_factor * np.sqrt( dx.F**2 + dy.F**2) )
        aspect_rad = np.arctan2(dy.F,-dx.F)
        hillshade=np.cos(zenith_rad)*np.cos(slope_rad) + \
                   np.sin(zenith_rad)*np.sin(slope_rad)*np.cos(azimuth_rad - aspect_rad)
        return SimpleGrid(F=hillshade,extents=self.extents)
    def hillshade_shader(self,**kwargs):
        hs=self.hillshade_scalar(**kwargs)
        Frgba=np.zeros( hs.F.shape + (4,), 'f4')
        Frgba[...,3] = 1-hs.F.clip(0,1)
        hs.F=Frgba
        return hs
    
    def plot_hillshade(self,ax=None,plot_args={},**kwargs):
        shader=self.hillshade_shader(**kwargs)
        ax=ax or gca()
        return shader.plot(ax=ax,**plot_args)

    @staticmethod
    def read(fname):
        fp = file(fname,'rb')

        extents, F = pickle.load( fp )

        fp.close()
        
        return SimpleGrid(extents=extents,F=F)


class GtxGrid(SimpleGrid):
    def __init__(self,filename,is_vertcon=False,missing=9999,projection='WGS84'):
        """ loads vdatum style binary gtx grids
        is_vertcon: when true, adjusts values from mm to m
        """
        self.filename = filename
        fp=open(self.filename,'rb')

        ll_lat,ll_lon,delta_lat,delta_lon = np.fromstring(fp.read(4*8),'>f8')
        ll_lon = (ll_lon + 180)%360. - 180

        nrows,ncols = np.fromstring(fp.read(2*4),'>i4')

        heights = np.fromstring(fp.read(nrows*ncols*8),'>f4').reshape( (nrows,ncols) )
        heights = heights.byteswap().newbyteorder().astype(np.float64).copy() # does this fix byte order?
        
        heights[ heights == missing ] = np.nan
        if is_vertcon:
            heights *= 0.001 # vertcon heights in mm

        # pretty sure that the corner values from the GTX file are
        # node-centered, so no need here to pass half-pixels around.
        SimpleGrid.__init__(self,
                            extents = [ll_lon,ll_lon+(ncols-1)*delta_lon,ll_lat,ll_lat+(nrows-1)*delta_lat],
                            F = heights,
                            projection=projection) 

class GdalGrid(SimpleGrid):
    @staticmethod
    def metadata(filename):
        """ Return the extents and resolution without loading the whole file
        """
        gds = gdal.Open(filename)
        (x0, dx, r1, y0, r2, dy ) = gds.GetGeoTransform()
        nx = gds.RasterXSize
        ny = gds.RasterYSize

        # As usual, this may be off by a half pixel...
        x1 = x0 + nx*dx
        y1 = y0 + ny*dy

        xmin = min(x0,x1)
        xmax = max(x0,x1)
        ymin = min(y0,y1)
        ymax = max(y0,y1)
        
        return [xmin,xmax,ymin,ymax],[dx,dy]

    def __init__(self,filename,bounds=None,geo_bounds=None):
        """ Load a raster dataset into memory.
        bounds: [x-index start, x-index end, y-index start, y-index end]
         will load a subset of the raster.

        filename: path to a GDAL-recognize file, or an already opened GDAL dataset.
        geo_bounds: xxyy bounds in geographic coordinates 
        """
        if isinstance(filename,gdal.Dataset):
            self.gds=filename
        else:
            self.gds = gdal.Open(filename)
        (x0, dx, r1, y0, r2, dy ) = self.gds.GetGeoTransform()

        if geo_bounds is not None:
            # convert that the index bounds:
            ix_start = int( float(geo_bounds[0]-x0)/dx )
            ix_end = int( float(geo_bounds[1]-x0)/dx)+ 1
            # careful about sign of dy
            if dy>0:
                iy_start = int( float(geo_bounds[2]-y0)/dy )
                iy_end   = int( float(geo_bounds[3]-y0)/dy ) + 1
            else:
                iy_start = int( float(geo_bounds[3]-y0)/dy )
                iy_end   = int( float(geo_bounds[2]-y0)/dy ) + 1

            # clip those to valid ranges
            ix_max=self.gds.RasterXSize
            ix_start=max(0,min(ix_start,ix_max-1))
            ix_end=max(0,min(ix_end,ix_max-1))

            iy_max=self.gds.RasterYSize
            iy_start=max(0,min(iy_start,iy_max-1))
            iy_end=max(0,min(iy_end,iy_max-1))

            bounds = [ix_start,ix_end,
                      iy_start,iy_end]
            # print "geo bounds gave bounds",bounds
            self.geo_bounds = geo_bounds
            
        self.subset_bounds = bounds
        
        if bounds:
            A = self.gds.ReadAsArray(xoff = bounds[0],yoff=bounds[2],
                                     xsize = bounds[1] - bounds[0],
                                     ysize = bounds[3] - bounds[2])
            # and doctor up the metadata to reflect this:
            x0 += bounds[0]*dx
            y0 += bounds[2]*dy
        else:
            A = self.gds.ReadAsArray()

        # A is rows/cols !
        # And starts off with multiple channels, if they exist, as the
        # first index.
        if A.ndim == 3:
            print("Putting multiple channels as last index")
            A = A.transpose(1,2,0)

        # often gdal data is in image coordinates, which is just annoying.
        # Funny indexing because sometimes there are multiple channels, and those
        # appear as the first index:
        Nrows = A.shape[0]
        Ncols = A.shape[1]
        
        if dy < 0:
            # make y0 refer to the bottom left corner
            # and dy refer to positive northing
            y0 = y0 + Nrows*dy
            dy = -dy
            # this used to have the extra indices at the start, 
            # but I think that's wrong, as we put extra channels at the end
            A = A[::-1,:,...]

        # and there might be a nodata value, which we want to map to NaN
        b = self.gds.GetRasterBand(1)
        nodata = b.GetNoDataValue()

        if nodata is not None:
            if A.dtype in (np.int16,np.int32):
                A[ A==nodata ] = self.int_nan
            elif A.dtype in (np.uint16,np.uint32):
                A[ A==nodata ] = 0 # not great...
            else:
                A[ A==nodata ] = np.nan

        SimpleGrid.__init__(self,
                            extents = [x0+0.5*dx,
                                       x0+0.5*dx + dx*(Ncols-1),
                                       y0+0.5*dy,
                                       y0+0.5*dy + dy*(Nrows-1)],
                            F=A,
                            projection=self.gds.GetProjection() )

if ogr:
    from stompy.spatial import interp_coverage
    class BlenderField(Field):
        """ Delegate to sub-fields, based on polygons in a shapefile, and blending
        where polygons overlap.

        If delegates is specified:
          The shapefile is expected to have a field 'name', which is then used to
          index the dict to get the corresponding field.

        Alternatively, if a factory is given, it should be callable and will take a single argument -
        a dict with the attributse for each source.  The factory should then return the corresponding
        Field.
        """
        def __init__(self,shp_fn=None,delegates=None,factory=None,subset=None,
                     shp_data=None):
            # awkward handling of cobbled together multicall - can pass either shapefile
            # path or pre-parsed shapefile data.
            if shp_fn is not None: # read from shapefile
                self.shp_fn = shp_fn
                self.shp_data=None
                self.ic = interp_coverage.InterpCoverage(shp_fn,subset=subset)
            else:
                assert shp_data is not None
                self.shp_data=shp_data
                self.shp_fn=None
                self.ic = interp_coverage.InterpCoverage(regions_data=shp_data,subset=subset)
                
            Field.__init__(self)

            self.delegates = delegates
            self.factory = factory

            self.delegate_list = [None]*len(self.ic.regions)

        def bounds(self):
            raise Exception("For now, you have to specify the bounds when gridding a BlenderField")

        def load_region(self,i):
            r = self.ic.regions[i]

            if self.delegates is not None:
                d = self.delegates[r.items['name']] 
            else:
                d = self.factory( r.items )

            self.delegate_list[i] = d

        def value(self,X):
            print("Calculating weights")
            weights = self.ic.calc_weights(X)
            total_weights = weights.sum(axis=-1)

            vals = np.zeros(X.shape[:-1],np.float64)
            vals[total_weights==0.0] = np.nan

            # iterate over sources:
            for src_i in range(len(self.delegate_list)):
                print("Processing layer ",self.ic.regions[src_i].identifier())

                src_i_weights = weights[...,src_i]

                needed = (src_i_weights != 0.0)
                if needed.sum() > 0:
                    if self.delegate_list[src_i] is None:
                        self.load_region(src_i) # lazy loading
                    src_vals = self.delegate_list[src_i].value( X[needed] )
                    vals[needed] += src_i_weights[needed] * src_vals
            return vals

        def value_on_edge(self,e):
            """ Return the interpolated value for a given line segment"""
            ### UNTESTED
            c = e.mean(axis=0) # Center of edge

            weights = self.ic.calc_weights(c)

            val = 0.0 # np.zeros(X.shape[:-1],np.float64)

            # iterate over sources:
            for src_i in range(len(self.delegate_list)):
                # print "Processing layer ",self.ic.regions[src_i].identifier()

                src_i_weight = weights[src_i]

                if src_i_weight != 0.0:
                    if self.delegate_list[src_i] is None:
                        self.load_region(src_i)
                    src_val = self.delegate_list[src_i].value_on_edge( e )
                    val += src_i_weight * src_val
            return val

        def diff(self,X):
            """ Calculate differences between datasets where they overlap:
            When a point has two datasets, the first is subtracted from the second.
            When there are more, they alternate - so with three, you get A-B+C
            Not very useful, but fast...
            """
            weights = self.ic.calc_weights(X)

            vals = np.zeros(X.shape[:-1],np.float64)

            used = (weights!=0.0)
            n_sources = used.sum(axis=-1)

            # We just care about how the sources differ - if there is only
            # one source then don't even bother calculating it - set all weights
            # to zero.
            weights[(n_sources==1),:] = 0.0 #

            # iterate over sources:
            for src_i in range(len(self.delegates)):
                src_i_weights = weights[...,src_i]

                needed = (src_i_weights != 0.0)
                src_vals = self.delegates[src_i].value( X[needed] )
                vals[needed] = src_vals - vals[needed] 
            return vals

    class MultiBlender(Field):
        """
        A collection of BlenderFields, separated based on a priority
        field in the sources shapefile.
        """
        def __init__(self,shp_fn,factory=None,priority_field='priority',
                     buffer_field=None):
            self.priority_field=priority_field
            self.shp_fn=shp_fn
            self.sources=wkb2shp.shp2geom(shp_fn)

            if buffer_field is not None:
                self.flatten_with_buffer(buffer_field)

            super(MultiBlender,self).__init__()

            # This will sort low to high
            self.priorities=np.unique(self.sources[self.priority_field])

            self.bfs=[]

            for pri in self.priorities:
                subset= np.nonzero( self.sources[self.priority_field]==pri )[0]
                self.bfs.append( BlenderField(shp_data=self.sources,
                                              factory=factory,subset=subset) )

        # def to_grid(self,dx,dy,bounds):
        def value(self,X):
            shape_orig=X.shape
            Xlin=X.reshape( [-1,2] )
            V=np.nan*np.ones( len(Xlin), 'f8' )

            # go in reverse order, to grab data from highest priority
            # fields first.
            for bf in self.bfs[::-1]:
                sel=np.isnan(V)
                if np.all(~sel):
                    break
                V[sel] = bf.value(Xlin[sel])
            return V.reshape( shape_orig[:-1] )
            
        def flatten_with_buffer(self,buffer_field='buffer'):
            """ 
            Rather then pure stacking of the rasters by priority,
            automatically create some buffers between the high
            priority fields and lower priority, to get some 
            blending
            """
            sources=self.sources.copy()
            
            priorities=np.unique(self.sources[self.priority_field])

            union_geom=None # track the union of all polygons so far

            from shapely.ops import cascaded_union

            # higher priority layers, after being shrunk by their 
            # respective buffer distances, are subtracted from lower layer polygons.
            # each feature's geometry is updated with the higher priority layers
            # subtracted out, and then contributes its own neg-buffered geometry
            # to the running union

            for pri in priorities[::-1]:
                # if pri<100:
                #     import pdb
                #     pdb.set_trace()
                sel_idxs = np.nonzero( sources['priority'] == pri )[0]

                updated_geoms=[] # just removed higher priority chunks
                slimmed_geoms=[] # to be included in running unionn

                for sel_idx in sel_idxs:
                    sel_geom=sources['geom'][sel_idx]
                    if union_geom is not None:
                        print("Updating %d"%sel_idx)
                        # HERE: this can come up empty
                        vis_sel_geom = sources['geom'][sel_idx] = sel_geom.difference( union_geom )
                    else:
                        vis_sel_geom=sel_geom

                    if vis_sel_geom.area > 0.0:
                        buff=sources[buffer_field][sel_idx]
                        sel_geom_slim=sel_geom.buffer(-buff)
                        # print("Buffering by %f"%(-buff) )
                        slimmed_geoms.append( sel_geom_slim )

                merged=cascaded_union(slimmed_geoms) # polygon or multipolygon
                if union_geom is None:
                    union_geom=merged
                else:
                    union_geom=merged.union(union_geom)
            self.old_sources=self.sources
            sources[self.priority_field]=0.0 # no more need for priorities
            valid=np.array( [ (source['geom'].area > 0.0)
                              for source in sources ] )
            invalid_count=np.sum(~valid)
            if invalid_count:
                print("MultiBlenderField: %d source polygons were totally obscured"%invalid_count)
            self.sources=sources[valid]

class CompositeField(Field):
    """ 
    In the same vein as BlenderField, but following the model of raster
    editors like Photoshop or the Gimp.

    Individual sources are treated as an ordered "stack" of layers.
    
    Layers higher on the stack can overwrite the data provided by layers
    lower on the stack.

    A layer is typically defined by a raster data source and a polygon over
    which it is valid.  

    Each layer's contribution to the final dataset is both a data value and
    an alpha value.  This allows for blending/feathering between layers.

    The default "data_mode" is simply overlay.  Other data modes like "min" or 
    "max" are possible.  

    The default "alpha_mode" is "valid()" which is essentially opaque where there's
    valid data, and transparent where there isn't.  A second common option would 
    probably be "feather(<distance>)", which would take the valid areas of the layer,
    and feather <distance> in from the edges.

    The sources, data_mode, alpha_mode details are taken from a shapefile.

    Alternatively, if a factory is given, it should be callable and will take a single argument -
    a dict with the attributse for each source.  The factory should then return the corresponding
    Field.
    """
    def __init__(self,shp_fn=None,factory=None,
                 priority_field='priority',
                 data_mode='data_mode',
                 alpha_mode='alpha_mode',
                 shp_data=None):
        self.shp_fn = shp_fn
        if shp_fn is not None: # read from shapefile
            self.sources=wkb2shp.shp2geom(shp_fn)
        else:
            self.sources=shp_data

        if data_mode is not None:
            self.data_mode=self.sources[data_mode]
        else:
            self.data_mode=['overlay()']*len(self.sources)

        if alpha_mode is not None:
            self.alpha_mode=self.sources[alpha_mode]
        else:
            self.data_mode=['valid()']*len(self.sources)

        # Impose default values on those:
        for i in range(len(self.sources)):
            if self.alpha_mode[i]=='':
                self.alpha_mode[i]='valid()'
            if self.data_mode[i]=='':
                self.data_mode[i]='overlay()'

        super(CompositeField,self).__init__()

        self.factory = factory

        self.delegate_list=[None]*len(self.sources)

        self.src_priority=self.sources[priority_field]
        self.priorities=np.unique(self.src_priority)

    def bounds(self):
        raise Exception("For now, you have to specify the bounds when gridding a BlenderField")

    def load_source(self,i):
        if self.delegate_list[i] is None:
            self.delegate_list[i] = self.factory( self.sources[i] )
        return self.delegate_list[i]

    def to_grid(self,nx=None,ny=None,bounds=None,dx=None,dy=None):
        """ render the layers to a SimpleGrid tile.
        """
        # boil the arguments down to dimensions
        if bounds is None:
            xmin,xmax,ymin,ymax = self.bounds()
        else:
            if len(bounds) == 2:
                xmin,ymin = bounds[0]
                xmax,ymax = bounds[1]
            else:
                xmin,xmax,ymin,ymax = bounds
        if nx is None:
            nx=1+int(np.round((xmax-xmin)/dx))
            ny=1+int(np.round((ymax-ymin)/dy))

        # allocate the blank starting canvas
        result_F =np.ones((ny,nx),'f8')
        result_F[:]=-999
        result_data=SimpleGrid(extents=bounds,F=result_F)
        result_alpha=result_data.copy()
        result_alpha.F[:]=0.0

        # Which sources to use, and in what order?
        box=geometry.box(bounds[0],bounds[2],bounds[1],bounds[3])

        # Which sources are relevant?
        relevant_srcs=np.nonzero( [ box.intersects(geom)  
                                    for geom in self.sources['geom'] ])[0]
        # omit negative priorities
        relevant_srcs=relevant_srcs[ self.src_priority[relevant_srcs]>=0 ]

        # Starts with lowest, goes to highest
        order = np.argsort(self.src_priority[relevant_srcs])
        ordered_srcs=relevant_srcs[order]

        for src_i in ordered_srcs:
            log.info(self.sources['src_name'][src_i])
            log.info("   data mode: %s  alpha mode: %s"%(self.data_mode[src_i],
                                                         self.alpha_mode[src_i]))
                  
            source=self.load_source(src_i)
            src_data = source.to_grid(bounds=bounds,dx=dx,dy=dy)
            src_alpha= SimpleGrid(extents=src_data.extents,
                                  F=np.ones(src_data.F.shape,'f8'))

            if 0: # slower
                src_alpha.mask_outside(self.sources['geom'][src_i],value=0.0)
            else: 
                mask=src_alpha.polygon_mask(self.sources['geom'][src_i])
                src_alpha.F[~mask] = 0.0

            # create an alpha tile. depending on alpha_mode, this may draw on the lower data,
            # the polygon and/or the data tile.
            # modify the data tile according to the data mode - so if the data mode is 
            # overlay, do nothing.  but if it's max, the resulting data tile is the max
            # of itself and the lower data.
            # composite the data tile, using its alpha to blend with lower data.

            # the various operations
            def min():
                """ new data will only decrease values
                """
                valid=result_alpha.F>0
                src_data.F[valid]=np.minimum( src_data.F[valid],result_data.F[valid] )
            def max():
                """ new data will only increase values
                """
                valid=result_alpha.F>0
                src_data.F[valid]=np.maximum( src_data.F[valid],result_data.F[valid] )
            def fill(dist):
                "fill in small missing areas"
                pixels=int(round(float(dist)/dx))
                niters=np.maximum( pixels//3, 2 )
                src_data.fill_by_convolution(iterations=niters)
            # def blur(dist):
            #     "smooth data channel with gaussian filter - this allows spreading beyond original poly!"
            #     pixels=int(round(float(dist)/dx))
            #     src_data.F=ndimage.gaussian_filter(src_alpha.F,pixels)
                
            def overlay():
                pass 
            # alpha channel operations:
            def valid():
                # updates alpha channel to be zero where source data is missing.
                data_missing=np.isnan(src_data.F)
                src_alpha.F[data_missing]=0.0
            # def blur_alpha(dist):
            #     "smooth alpha channel with gaussian filter - this allows spreading beyond original poly!"
            #     pixels=int(round(float(dist)/dx))
            #     src_alpha.F=ndimage.gaussian_filter(src_alpha.F,pixels)
            def feather(dist):
                "linear feathering within original poly"
                pixels=int(round(float(dist)/dx))
                Fsoft=ndimage.distance_transform_bf(src_alpha.F)
                src_alpha.F = (Fsoft/pixels).clip(0,1)

            # dangerous! executing code from a shapefile!
            eval(self.data_mode[src_i])
            eval(self.alpha_mode[src_i])

            data_missing=np.isnan(src_data.F)
            src_alpha.F[data_missing]=0.0
            cleaned=src_data.F.copy()
            cleaned[data_missing]=-999 # avoid nan contamination.

            assert np.allclose( result_data.extents, src_data.extents )
            assert np.all( result_data.F.shape==src_data.F.shape )
            # before getting into fancy modes, just stack it all up:
            result_data.F   = result_data.F *(1-src_alpha.F) + cleaned*src_alpha.F
            result_alpha.F  = result_alpha.F*(1-src_alpha.F) + src_alpha.F

        # fudge it a bit, and allow semi-transparent data back out, but 
        # at least nan out the totally transparent stuff.
        result_data.F[ result_alpha.F==0 ] = np.nan
        return result_data


            
class MultiRasterField(Field):
    """ Given a collection of raster files at various resolutions and with possibly overlapping
    extents, manage a field which picks from the highest resolution raster for any given point.

    Assumes that any point of interest is covered by at least one field (though there may be slower support
    coming for some sort of nearest valid usage).

    There is no blending for point queries!  If two fields cover the same spot, the value taken from the
    higher resolution field will be returned.

    Basic bilinear interpolation will be utilized for point queries.

    Edge queries will resample the edge at the resolution of the highest datasource, and then proceed with
    those point queries

    Cell/region queries will have to wait for another day

    Some effort is made to keep only the most-recently used rasters in memory, since it is not feasible
    to load all rasters at one time. to this end, it is most efficient for successive queries to have some
    spatial locality.
    """

    # If finite, any point sample greater than this value will be clamped to this value
    clip_max = np.inf

    order = 1 # interpolation order
    
    # After clipping, this value will be added to the result.
    # probably shouldn't use this - domain.py takes care of adding in the bathymetry offset
    # and reversing the sign (so everything becomes positive)
    offset = 0.0 # BEWARE!!! read the comment.

    # any: raise an exception if any raster_file_pattern fails to find any
    #  matches
    # all: raise an exception if all patterns come up empty
    # False: silently proceed with no matches. 
    error_on_null_input='any' # 'all', or False
    
    def __init__(self,raster_file_patterns,**kwargs):
        self.__dict__.update(kwargs)
        Field.__init__(self)
        raster_files = []
        for patt in raster_file_patterns:
            matches=glob.glob(patt)
            if len(matches)==0 and self.error_on_null_input=='any':
                raise Exception("Pattern '%s' got no matches"%patt)
            raster_files += matches
        if len(raster_files)==0 and self.error_on_null_input=='all':
            raise Exception("No patterns got matches")
        
        self.raster_files = raster_files

        self.prepare()

    def bounds(self):
        """ Aggregate bounds """
        all_extents = np.array(self.extents)

        return [ all_extents[:,0].min(),
                 all_extents[:,1].max(),
                 all_extents[:,2].min(),
                 all_extents[:,3].max() ]

    def prepare(self):
        # find extents and resolution of each dataset:
        sources=np.zeros( len(self.raster_files),
                          dtype=[ ('field','O'),
                                  ('filename','O'),
                                  ('extent','f8',4),
                                  ('resolution','f8'),
                                  ('resx','f8'),
                                  ('resy','f8'),
                                  ('order','f8'),
                                  ('last_used','i4') ] )

        for fi,f in enumerate(self.raster_files):
            extent,resolution = GdalGrid.metadata(f)
            sources['extent'][fi] = extent
            sources['resolution'][fi] = max(resolution[0],resolution[1])
            sources['resx'][fi] = resolution[0]
            sources['resy'][fi] = resolution[1]
            sources['order'][fi] = 0.0
            sources['field'][fi]=None
            sources['filename'][fi]=f
            sources['last_used'][fi]=-1
        
        self.sources = sources
        # -1 means the source isn't loaded.  non-negative means it was last used when serial
        # was that value.  overflow danger...

        self.build_index()

    def build_index(self):
        # Build a basic index that will return the overlapping dataset for a given point
        # these are x,x,y,y
        tuples = [(i,extent,None) 
                  for i,extent in enumerate(self.sources['extent'])]
        
        self.index = Rtree(tuples,interleaved=False)

    def report(self):
        """ Short text representation of the layers found and their resolutions
        """
        print("Raster sources:")
        print(" Idx  Order  Res  File")
        for fi,rec in enumerate(self.sources):
            print("%4d %4.1f %6.1f: %s"%(fi,
                                         rec['order'],
                                         rec['resolution'],
                                         rec['filename']))

    max_count = 20 
    open_count = 0
    serial = 0
    def source(self,i):
        """ LRU based cache of the datasets
        """
        if self.sources['field'][i] is None:
            if self.open_count >= self.max_count:
                # Have to choose someone to close.
                current = np.nonzero(self.sources['last_used']>=0)[0]
                
                victim = current[ np.argmin( self.sources['last_used'][current] ) ]
                # print "Will evict source %d"%victim
                self.sources['last_used'][victim] = -1
                self.sources['field'][victim] = None
                self.open_count -= 1
            # open the new guy:
            self.sources['field'][i] = GdalGrid(self.sources['filename'][i])
            self.open_count += 1
            
        self.serial += 1
        self.sources['last_used'][i] = self.serial
        return self.sources['field'][i]
        
    def value_on_point(self,xy):
        hits=self.ordered_hits(xy[xxyy])
        if len(hits) == 0:
            return np.nan

        v = np.nan
        for hit in hits:
            src = self.source(hit)
            
            # Here we should be asking for some kind of basic interpolation
            v = src.interpolate( np.array([xy]), interpolation='linear' )[0]

            if np.isnan(v):
                continue
            if v > self.clip_max:
                v = self.clip_max
            return v

        print("Bad sample at point ",xy)
        return v
            
    def value(self,X):
        """ X must be shaped (...,2)
        """
        X = np.array(X)
        orig_shape = X.shape

        X = X.reshape((-1,2))

        newF = np.zeros( X.shape[0],np.float64 )
        
        for i in range(X.shape[0]):
            if i > 0 and i % 2000 == 0:
                print("%d/%d"%(i,X.shape[0]))
            newF[i] = self.value_on_point( X[i] )
        
        newF = newF.reshape(orig_shape[:-1])
        
        if newF.ndim == 0:
            return float(newF)
        else:
            return newF

    def value_on_edge(self,e,samples=None):
        """
        Subsample the edge, using an interval based on the highest resolution overlapping
        dataset.  Average and return...
        """
        pmin = e.min(axis=0)
        pmax = e.max(axis=0)

        hits=self.ordered_hits( [pmin[0],pmax[0],pmin[1],pmax[1]] )
        if len(hits) == 0:
            return np.nan

        res = self.sources['resolution'][hits].min()

        samples = int( np.ceil( norm(e[0] - e[1])/res) )
        
        x=np.linspace(e[0,0],e[1,0],samples)
        y=np.linspace(e[0,1],e[1,1],samples)

        X = np.array([x,y]).transpose()

        # old way - about 1.3ms per edge over 100 edges
        # return nanmean(self.value(X))

        # inlining -
        # in order of resolution, query all the points at once from each field.
        edgeF = np.nan*np.ones( X.shape[0],np.float64 )

        for hit in hits:
            missing = np.isnan(edgeF)
            src = self.source(hit)

            # for the moment, keep the nearest interpolation
            edgeF[missing] = src.interpolate( X[missing],interpolation='linear' )
            if all(isfinite(edgeF)):
                break

        edgeF = np.clip(edgeF,-np.inf,self.clip_max) # ??
        return np.nanmean(edgeF)

    def ordered_hits(self,xxyy):
        hits = self.index.intersection( xxyy )
        if isinstance(hits, types.GeneratorType):
            # so translate that into a list like we used to get.
            hits = list(hits)
        hits = np.array(hits)

        if len(hits) == 0:
            return []
        
        hits = hits[ np.argsort( self.sources[hits], order=('order','resolution')) ]
        return hits

    def extract_tile(self,xxyy=None,res=None):
        """ Create the requested tile from merging the sources.  Resolution defaults to
        resolution of the highest resolution source that falls inside the requested region
        """
        if xxyy is None:
            xxyy=self.bounds()
        xxyy=as_xxyy(xxyy)

        hits = self.ordered_hits(xxyy)
        assert len(hits)

        if res is None:
            res = self.sources['resolution'][hits].min()

        # half-pixel alignment-
        # field.SimpleGrid expects extents which go to centers of pixels.
        # x and y are inclusive of the end pixels (so for exactly abutting rects, there will be 1 pixel
        # of overlap)
        x=np.arange( xxyy[0],xxyy[1]+res,res)
        y=np.arange( xxyy[2],xxyy[3]+res,res)
        targetF = np.nan*np.zeros( (len(y),len(x)), np.float64)
        pix_extents = [x[0],x[-1], y[0],y[-1] ]
        target = SimpleGrid(extents=pix_extents,F=targetF)

        # iterate over overlapping DEMs until we've filled in all the holes
        # might want some feature where coarse data are only input at their respective
        # cell centers, and then everything is blended,
        # or maybe that as dx increases, we allow a certain amount of blending first
        # the idea being that it there's a 5m hole in some lidar, it's better to blend the
        # lidar than to query a 100m dataset.

        # extend the extents to consider width of pixels (this at least makes the output
        # register with the inputs)

        for hit in hits:
            src = self.source(hit)
            # src.plot(ax=ax1,vmin=0,vmax=5,interpolation='nearest')

            src_x,src_y = src.xy()
            src_dx,src_dy = src.delta()

            # maps cols in the destination to cols in this source
            # map_coordinates wants decimal array indices
            # x has the utm easting for each column to extract
            # x-src_x:   easting relative to start of src tile
            # 
            dec_x = (x-src_x[0]) / src_dx
            dec_y = (y-src_y[0]) / src_dy

            if self.order==0:
                dec_x = np.floor( (dec_x+0.5) )
                dec_y = np.floor( (dec_y+0.5) )

            # what range of the target array falls within this tile
            col_range = np.nonzero( (dec_x>=0) & (dec_x <= len(src_x)-1))[0]
            if len(col_range):
                col_range = col_range[ [0,-1]]
            else:
                continue
            row_range = np.nonzero( (dec_y>=0) & (dec_y <= len(src_y)-1))[0]
            if len(row_range):
                row_range=row_range[ [0,-1]]
            else:
                continue
            
            col_slice = slice(col_range[0],col_range[1]+1)
            row_slice = slice(row_range[0],row_range[1]+1)
            dec_x = dec_x[ col_slice ]
            dec_y = dec_y[ row_slice ]

            C,R = np.meshgrid( dec_x,dec_y )

            newF = ndimage.map_coordinates(src.F, [R,C],order=self.order)

            # only update missing values
            missing = np.isnan(target.F[ row_slice,col_slice ])
            target.F[ row_slice,col_slice ][missing] = newF[missing]
        return target
        
    
class FunctionField(Field):
    """ wraps an arbitrary function
    function must take one argument, X, which has
    shape [...,2]
    """
    def __init__(self,func):
        self.func = func
    def value(self,X):
        return self.func(X)

# used to be in its own file    
class TileMaker(object):
    """ Given a field, create gridded tiles of the field, including some options for blending, filling,
    cropping, etc.
    """
    tx = 1000 # physical size, x, for a tile
    ty = 1000 # physical size, y, for a tile
    dx = 2    # pixel width
    dy = 2    # pixel height
    fill_iterations = 10
    smoothing_iterations = 5
    
    force = False # overwrite existing output files
    output_dir = "."

    filename_fmt = "%(left).0f-%(bottom).0f.tif"
    
    def __init__(self,f,**kwargs):
        """ f: the field to be gridded
        """
        self.f = f
        self.__dict__.update(kwargs)

        if not os.path.exists(self.output_dir):
            os.mkdir(self.output_dir)

    def tile(self,xmin,ymin,xmax,ymax):
        nx = int(np.ceil((xmax - xmin)/self.tx))
        ny = int(np.ceil((ymax - ymin)/self.ty))

        print("Tiles: %d x %d"%(nx,ny))

        for xi in range(nx):
            for yi in range(ny):
                ll = [xmin+xi*self.tx,
                      ymin+yi*self.ty]
                ur = [ll[0]+self.tx,
                      ll[1]+self.ty]
                bounds = np.array( [ll,ur] )
                print("Tile ",bounds)

                # populate some local variables for giving to the filename format
                left=ll[0]
                right=ll[0]+self.tx
                bottom=ll[1]
                top = ll[1]+self.ty
                dx = self.dx
                dy = self.dy
                
                output_fn = os.path.join(self.output_dir,self.filename_fmt%locals())

                print("Looking for output file: %s"%output_fn)

                if self.force or not os.path.exists(output_fn):
                    blend = self.f.to_grid(dx=self.dx,dy=self.dy,bounds=bounds)
                    if self.fill_iterations + self.smoothing_iterations > 0:
                        print("Filling and smoothing")
                        blend.fill_by_convolution(self.fill_iterations,self.smoothing_iterations)
                    print("Saving")
                    blend.write_gdal( output_fn )
                    print("Done")
                else:
                    print("Already exists. Skipping")

    
if __name__ == '__main__':
    topobathy = "/home/rusty/classes/research/spatialdata/us/ca/suntans/bathymetry/ca-topobathy/85957956/85957956/hdr.adf"
    corrected_fn = "/home/rusty/classes/research/spatialdata/us/ca/suntans/bathymetry/usgs/southbay-corrected.xyz"

    corrected = XYZText(corrected_fn,projection="EPSG:26910")
    corrected2 = corrected.rectify()

    tile = GdalGrid(topobathy)

    zoom_ll = corrected.bounds_in_cs(tile.projection())

    tile_cropped = tile.crop(zoom_ll)

    tile_utm = tile_cropped.reproject(to_projection=corrected.projection())



    # arithmetic interface may change...
    # diff = tile_utm - corrected2
    corr_on_tile = tile_utm.regrid(corrected2)

    corr_cv = CurvilinearGrid(tile_utm.X,corr_on_tile,projection=tile_utm.projection())


    subplot(211)
    corrected.plot(vmin=-10,vmax=2)

    subplot(212)
    tile_utm.plot(vmin=-10,vmax=2)
<|MERGE_RESOLUTION|>--- conflicted
+++ resolved
@@ -1927,15 +1927,11 @@
         Trace a filled contour between vmin and vmax, returning
         a single shapely geometry (union=True) or a list of
         polygons (union=False).
-<<<<<<< HEAD
-        Uses matplotlib to do the actual contour construction
-=======
         Uses matplotlib to do the actual contour construction.
 
         Note that matplotlib is not infallible here, and complicated
         or large inputs can create erroneous output.  gdal_contour
         might help.
->>>>>>> 1d46352d
         """
         cset=self.contourf([vmin,vmax],ax='hidden')
         segs=cset.allsegs
